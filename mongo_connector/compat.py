"""Utilities for maintaining portability between various Python versions"""

import sys

PY3 = (sys.version_info[0] == 3)

if PY3:
    def reraise(exctype, value, trace=None):
        raise exctype(str(value)).with_traceback(trace)
else:
    exec("""def reraise(exctype, value, trace=None):
    raise exctype, str(value), trace
""")

if PY3:
<<<<<<< HEAD
=======
    from itertools import zip_longest
else:
    from itertools import izip_longest as zip_longest

if PY3:
>>>>>>> 3d7e051b
    def is_string(x):
        return isinstance(x, str)
else:
    def is_string(x):
<<<<<<< HEAD
        return isinstance(x, basestring)
=======
        return isinstance(x, basestring)
>>>>>>> 3d7e051b
<|MERGE_RESOLUTION|>--- conflicted
+++ resolved
@@ -13,20 +13,13 @@
 """)
 
 if PY3:
-<<<<<<< HEAD
-=======
     from itertools import zip_longest
 else:
     from itertools import izip_longest as zip_longest
 
 if PY3:
->>>>>>> 3d7e051b
     def is_string(x):
         return isinstance(x, str)
 else:
     def is_string(x):
-<<<<<<< HEAD
-        return isinstance(x, basestring)
-=======
-        return isinstance(x, basestring)
->>>>>>> 3d7e051b
+        return isinstance(x, basestring)