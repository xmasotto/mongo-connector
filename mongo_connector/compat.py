--- conflicted
+++ resolved
@@ -7,19 +7,19 @@
 if PY3:
     def reraise(exctype, value, trace=None):
         raise exctype(str(value)).with_traceback(trace)
-    from itertools import zip_longest
 else:
     exec("""def reraise(exctype, value, trace=None):
     raise exctype, str(value), trace
 """)
-<<<<<<< HEAD
+
+if PY3:
+    from itertools import zip_longest
+else:
+    from itertools import izip_longest as zip_longest
 
 if PY3:
     def is_string(x):
         return isinstance(x, str)
 else:
     def is_string(x):
-        return isinstance(x, basestring)
-=======
-    from itertools import izip_longest as zip_longest
->>>>>>> dd0c7025
+        return isinstance(x, basestring)