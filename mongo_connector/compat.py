--- conflicted
+++ resolved
@@ -12,7 +12,7 @@
     exec("""def reraise(exctype, value, trace=None):
     raise exctype, str(value), trace
 """)
-<<<<<<< HEAD
+    from itertools import izip_longest as zip_longest
 
 if PY3:
     from urllib.request import Request
@@ -23,7 +23,4 @@
     from urllib2 import Request
     from urllib2 import urlopen
     from urllib2 import URLError
-    from urllib2 import HTTPError
-=======
-    from itertools import izip_longest as zip_longest
->>>>>>> ec3d716c
+    from urllib2 import HTTPError