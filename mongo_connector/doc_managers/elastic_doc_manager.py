# Copyright 2013-2014 MongoDB, Inc.
#
# Licensed under the Apache License, Version 2.0 (the "License");
# you may not use this file except in compliance with the License.
# You may obtain a copy of the License at
#
# http://www.apache.org/licenses/LICENSE-2.0
#
# Unless required by applicable law or agreed to in writing, software
# distributed under the License is distributed on an "AS IS" BASIS,
# WITHOUT WARRANTIES OR CONDITIONS OF ANY KIND, either express or implied.
# See the License for the specific language governing permissions and
# limitations under the License.

"""Elasticsearch implementation of the DocManager interface.

Receives documents from an OplogThread and takes the appropriate actions on
Elasticsearch.
"""
import base64
import logging

from threading import Timer

import bson.json_util

from elasticsearch import Elasticsearch, exceptions as es_exceptions
from elasticsearch.client import IndicesClient
from elasticsearch.helpers import scan, streaming_bulk

from mongo_connector import errors
from mongo_connector.constants import (DEFAULT_COMMIT_INTERVAL,
                                       DEFAULT_MAX_BULK)
from mongo_connector.util import exception_wrapper, retry_until_ok
from mongo_connector.doc_managers.doc_manager_base import DocManagerBase
from mongo_connector.doc_managers.formatters import DefaultDocumentFormatter

wrap_exceptions = exception_wrapper({
    es_exceptions.ConnectionError: errors.ConnectionFailed,
<<<<<<< HEAD
    es_exceptions.TransportError: errors.OperationFailed,
    es_exceptions.NotFoundError: errors.OperationFailed})
=======
    es_exceptions.TransportError: errors.OperationFailed})

LOG = logging.getLogger(__name__)

>>>>>>> ec3d716c

class DocManager(DocManagerBase):
    """Elasticsearch implementation of the DocManager interface.

    Receives documents from an OplogThread and takes the appropriate actions on
    Elasticsearch.
    """

    def __init__(self, url, auto_commit_interval=DEFAULT_COMMIT_INTERVAL,
                 unique_key='_id', chunk_size=DEFAULT_MAX_BULK,
<<<<<<< HEAD
                 attachment_field="content", **kwargs):
=======
                 meta_index_name="mongodb_meta", meta_type="mongodb_meta",
                 **kwargs):
>>>>>>> ec3d716c
        self.elastic = Elasticsearch(hosts=[url])
        self.indices = IndicesClient(self.elastic)
        self.auto_commit_interval = auto_commit_interval
        self.doc_type = 'string'  # default type is string, change if needed
        self.meta_index_name = meta_index_name
        self.meta_type = meta_type
        self.unique_key = unique_key
        self.chunk_size = chunk_size
        if self.auto_commit_interval not in [None, 0]:
            self.run_auto_commit()
        self._formatter = DefaultDocumentFormatter()

        self.has_attachment_mapping = False
        self.attachment_field = attachment_field

    def stop(self):
        """Stop the auto-commit thread."""
        self.auto_commit_interval = None

    def apply_update(self, doc, update_spec):
        if "$set" not in update_spec and "$unset" not in update_spec:
            # Don't try to add ns and _ts fields back in from doc
            return update_spec
        return super(DocManager, self).apply_update(doc, update_spec)

    @wrap_exceptions
    def update(self, doc, update_spec):
        """Apply updates given in update_spec to the document whose id
        matches that of doc.
        """
        document = self.elastic.get(index=doc['ns'],
                                    id=str(doc['_id']))
        updated = self.apply_update(document['_source'], update_spec)
        # _id is immutable in MongoDB, so won't have changed in update
        updated['_id'] = document['_id']
        # Add metadata fields back into updated, for the purposes of
        # calling upsert(). Need to do this until these become separate
        # arguments in 2.x
        updated['ns'] = doc['ns']
        updated['_ts'] = doc['_ts']
        self.upsert(updated)
        # upsert() strips metadata, so only _id + fields in _source still here
        return updated

    @wrap_exceptions
    def upsert(self, doc):
        """Insert a document into Elasticsearch."""
        doc_type = self.doc_type
        index = doc.pop('ns')
        # No need to duplicate '_id' in source document
        doc_id = str(doc.pop("_id"))
        metadata = {
            "ns": index,
            "_ts": doc.pop("_ts")
        }
        # Index the source document
        self.elastic.index(index=index, doc_type=doc_type,
                           body=self._formatter.format_document(doc), id=doc_id,
                           refresh=(self.auto_commit_interval == 0))
        # Index document metadata
        self.elastic.index(index=self.meta_index_name, doc_type=self.meta_type,
                           body=bson.json_util.dumps(metadata), id=doc_id,
                           refresh=(self.auto_commit_interval == 0))
        # Leave _id, since it's part of the original document
        doc['_id'] = doc_id

    @wrap_exceptions
    def bulk_upsert(self, docs):
        """Insert multiple documents into Elasticsearch."""
        def docs_to_upsert():
            doc = None
            for doc in docs:
                # Remove metadata and redundant _id
                index = doc.pop("ns")
                doc_id = str(doc.pop("_id"))
                timestamp = doc.pop("_ts")
                document_action = {
                    "_index": index,
                    "_type": self.doc_type,
                    "_id": doc_id,
                    "_source": self._formatter.format_document(doc)
                }
                document_meta = {
                    "_index": self.meta_index_name,
                    "_type": self.meta_type,
                    "_id": doc_id,
                    "_source": {
                        "_ns": index,
                        "ts": timestamp
                    }
                }
                yield document_action
                yield document_meta
            if not doc:
                raise errors.EmptyDocsError(
                    "Cannot upsert an empty sequence of "
                    "documents into Elastic Search")
        try:
            kw = {}
            if self.chunk_size > 0:
                kw['chunk_size'] = self.chunk_size

            responses = streaming_bulk(client=self.elastic,
                                       actions=docs_to_upsert(),
                                       **kw)

            for ok, resp in responses:
                if not ok:
                    LOG.error(
                        "Could not bulk-upsert document "
                        "into ElasticSearch: %r" % resp)
            if self.auto_commit_interval == 0:
                self.commit()
        except errors.EmptyDocsError:
            # This can happen when mongo-connector starts up, there is no
            # config file, but nothing to dump
            pass

    @wrap_exceptions
    def insert_file(self, f):
        doc_type = self.doc_type
        index = f.ns
        attachment_field = self.attachment_field

        # make sure that elasticsearch treats it like a file
        if not self.has_attachment_mapping:
            body = {
                "properties": {
                    attachment_field: {"type": "attachment"}
                }
            }
            self.indices.put_mapping(index=index,
                                     doc_type=doc_type,
                                     body=body)
            self.has_attachment_mapping = True

        body = self._formatter.format_document(f.get_metadata())
        body[attachment_field] = base64.b64encode(f.read()).decode()
        doc_id = str(body.pop('_id'))
        self.elastic.index(index=index, doc_type=doc_type,
                           body=body, id=doc_id,
                           refresh=(self.auto_commit_interval == 0))

    @wrap_exceptions
    def remove(self, doc):
        """Remove a document from Elasticsearch."""
        self.elastic.delete(index=doc['ns'], doc_type=self.doc_type,
                            id=str(doc["_id"]),
                            refresh=(self.auto_commit_interval == 0))
        self.elastic.delete(index=self.meta_index_name, doc_type=self.meta_type,
                            id=str(doc["_id"]),
                            refresh=(self.auto_commit_interval == 0))

    @wrap_exceptions
    def _stream_search(self, *args, **kwargs):
        """Helper method for iterating over ES search results."""
        for hit in scan(self.elastic, query=kwargs.pop('body', None),
                        scroll='10m', **kwargs):
            hit['_source']['_id'] = hit['_id']
            yield hit['_source']

    def search(self, start_ts, end_ts):
        """Query Elasticsearch for documents in a time range.

        This method is used to find documents that may be in conflict during
        a rollback event in MongoDB.
        """
        return self._stream_search(
            index=self.meta_index_name,
            body={
                "query": {
                    "filtered": {
                        "filter": {
                            "range": {
                                "_ts": {"gte": start_ts, "lte": end_ts}
                            }
                        }
                    }
                }
            })

    def commit(self):
        """Refresh all Elasticsearch indexes."""
        retry_until_ok(self.elastic.indices.refresh, index="")

    def run_auto_commit(self):
        """Periodically commit to the Elastic server."""
        self.elastic.indices.refresh()
        if self.auto_commit_interval not in [None, 0]:
            Timer(self.auto_commit_interval, self.run_auto_commit).start()

    @wrap_exceptions
    def get_last_doc(self):
        """Get the most recently modified document from Elasticsearch.

        This method is used to help define a time window within which documents
        may be in conflict after a MongoDB rollback.
        """
        try:
            result = self.elastic.search(
                index=self.meta_index_name,
                body={
                    "query": {"match_all": {}},
                    "sort": [{"_ts": "desc"}],
                },
                size=1
            )["hits"]["hits"]
            for r in result:
                r['_source']['_id'] = r['_id']
                return r['_source']
        except es_exceptions.RequestError:
            # no documents so ES returns 400 because of undefined _ts mapping
            return None<|MERGE_RESOLUTION|>--- conflicted
+++ resolved
@@ -37,15 +37,10 @@
 
 wrap_exceptions = exception_wrapper({
     es_exceptions.ConnectionError: errors.ConnectionFailed,
-<<<<<<< HEAD
     es_exceptions.TransportError: errors.OperationFailed,
     es_exceptions.NotFoundError: errors.OperationFailed})
-=======
-    es_exceptions.TransportError: errors.OperationFailed})
 
 LOG = logging.getLogger(__name__)
-
->>>>>>> ec3d716c
 
 class DocManager(DocManagerBase):
     """Elasticsearch implementation of the DocManager interface.
@@ -56,12 +51,8 @@
 
     def __init__(self, url, auto_commit_interval=DEFAULT_COMMIT_INTERVAL,
                  unique_key='_id', chunk_size=DEFAULT_MAX_BULK,
-<<<<<<< HEAD
+                 meta_index_name="mongodb_meta", meta_type="mongodb_meta",
                  attachment_field="content", **kwargs):
-=======
-                 meta_index_name="mongodb_meta", meta_type="mongodb_meta",
-                 **kwargs):
->>>>>>> ec3d716c
         self.elastic = Elasticsearch(hosts=[url])
         self.indices = IndicesClient(self.elastic)
         self.auto_commit_interval = auto_commit_interval
