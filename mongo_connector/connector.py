--- conflicted
+++ resolved
@@ -40,16 +40,9 @@
 class Connector(threading.Thread):
     """Checks the cluster for shards to tail.
     """
-<<<<<<< HEAD
-    def __init__(self, address, oplog_checkpoint, target_url, ns_set,
-                 u_key, auth_key, doc_manager=None,
-                 auth_username=None, collection_dump=True,
-                 batch_size=constants.DEFAULT_BATCH_SIZE,
-=======
     def __init__(self, address, oplog_checkpoint, ns_set,
                  auth_key, doc_managers=None, auth_username=None,
                  collection_dump=True, batch_size=constants.DEFAULT_BATCH_SIZE,
->>>>>>> ec3d716c
                  fields=None, dest_mapping={},
                  auto_commit_interval=constants.DEFAULT_COMMIT_INTERVAL,
                  continue_on_error=False, gridfs_set=[]):
