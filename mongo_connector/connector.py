--- conflicted
+++ resolved
@@ -668,7 +668,6 @@
                 raise errors.InvalidConfiguration(
                     "No definition for DocManager found in %s." % full_name)
                 sys.exit(1)
-<<<<<<< HEAD
 
         # instantiate the doc manager objects
         dm_instances = []
@@ -685,26 +684,6 @@
             target_url = dm['targetURL']
             if target_url:
                 dm_instances.append(module.DocManager(target_url, **kwargs))
-=======
-    else:
-        LOG.info('No doc managers specified, using simulator.')
-
-    target_urls = urls.split(",") if urls else None
-
-    doc_managers = []
-    docman_kwargs = {"unique_key": unique_key,
-                     "namespace_set": ns_set,
-                     "auto_commit_interval": auto_commit_interval}
-    if names is not None:
-        for dm, url in zip_longest(doc_manager_classes, target_urls or []):
-            # If more target URLs were given than doc managers, may need to
-            # create additional doc managers
-            if not dm:
-                dm = doc_manager_classes[-1]
-            # target_urls may be shorter than self.doc_managers, or left as None
-            if url:
-                doc_managers.append(dm(url, **docman_kwargs))
->>>>>>> dfe0ff0a
             else:
                 dm_instances.append(module.DocManager(**kwargs))
 
@@ -809,235 +788,11 @@
 def main():
     """ Starts the mongo connector (assuming CLI)
     """
-<<<<<<< HEAD
     conf = config.Config(get_config_options())
     conf.parse_args()
 
     loglevel = logging.DEBUG if conf['verbosity'] > 0 else logging.INFO
     LOG.setLevel(loglevel)
-=======
-    parser = optparse.OptionParser()
-
-    #-m is for the main address, which is a host:port pair, ideally of the
-    #mongos. For non sharded clusters, it can be the primary.
-    parser.add_option("-m", "--main", action="store", type="string",
-                      dest="main_addr", default="localhost:27217",
-                      help="""Specify the main address, which is a"""
-                      """ host:port pair. For sharded clusters, this"""
-                      """ should be the mongos address. For individual"""
-                      """ replica sets, supply the address of the"""
-                      """ primary. For example, `-m localhost:27217`"""
-                      """ would be a valid argument to `-m`. Don't use"""
-                      """ quotes around the address.""")
-
-    #-o is to specify the oplog-config file. This file is used by the system
-    #to store the last timestamp read on a specific oplog. This allows for
-    #quick recovery from failure.
-    parser.add_option("-o", "--oplog-ts", action="store", type="string",
-                      dest="oplog_config", default="config.txt",
-                      help="""Specify the name of the file that stores the """
-                      """oplog progress timestamps. """
-                      """This file is used by the system to store the last """
-                      """timestamp read on a specific oplog. This allows """
-                      """for quick recovery from failure. By default this """
-                      """is `config.txt`, which starts off empty. An empty """
-                      """file causes the system to go through all the mongo """
-                      """oplog and sync all the documents. Whenever the """
-                      """cluster is restarted, it is essential that the """
-                      """oplog-timestamp config file be emptied - otherwise """
-                      """the connector will miss some documents and behave """
-                      """incorrectly.""")
-
-    #--no-dump specifies whether we should read an entire collection from
-    #scratch if no timestamp is found in the oplog_config.
-    parser.add_option("--no-dump", action="store_true", default=False, help=
-                      "If specified, this flag will ensure that "
-                      "mongo_connector won't read the entire contents of a "
-                      "namespace iff --oplog-ts points to an empty file.")
-
-    #--batch-size specifies num docs to read from oplog before updating the
-    #--oplog-ts config file with current oplog position
-    parser.add_option("--batch-size", action="store",
-                      default=constants.DEFAULT_BATCH_SIZE, type="int",
-                      help="Specify an int to update the --oplog-ts "
-                      "config file with latest position of oplog every "
-                      "N documents. By default, the oplog config isn't "
-                      "updated until we've read through the entire oplog. "
-                      "You may want more frequent updates if you are at risk "
-                      "of falling behind the earliest timestamp in the oplog")
-
-    #-t is to specify the URL to the target system being used.
-    parser.add_option("-t", "--target-url", "--target-urls", action="store",
-                      type="string", dest="urls", default=None, help=
-                      """Specify the URL to each target system being """
-                      """used. For example, if you were using Solr out of """
-                      """the box, you could use '-t """
-                      """http://localhost:8080/solr' with the """
-                      """SolrDocManager to establish a proper connection. """
-                      """URLs should be specified in the same order as """
-                      """their respective doc managers in the """
-                      """--doc-managers option.  URLs are assigned to doc """
-                      """managers respectively. Additional doc managers """
-                      """are implied to have no target URL. Additional """
-                      """URLs are implied to have the same doc manager """
-                      """type as the last doc manager for which a URL was """
-                      """specified. """
-                      """Don't use quotes around addresses. """)
-
-    #-n is to specify the namespaces we want to consider. The default
-    #considers all the namespaces
-    parser.add_option("-n", "--namespace-set", action="store", type="string",
-                      dest="ns_set", default=None, help=
-                      """Used to specify the namespaces we want to """
-                      """consider. For example, if we wished to store all """
-                      """documents from the test.test and alpha.foo """
-                      """namespaces, we could use `-n test.test,alpha.foo`. """
-                      """The default is to consider all the namespaces, """
-                      """excluding the system and config databases, and """
-                      """also ignoring the "system.indexes" collection in """
-                      """any database.""")
-
-    #-u is to specify the mongoDB field that will serve as the unique key
-    #for the target system,
-    parser.add_option("-u", "--unique-key", action="store", type="string",
-                      dest="u_key", default="_id", help=
-                      """The name of the MongoDB field that will serve """
-                      """as the unique key for the target system. """
-                      """Note that this option does not apply """
-                      """when targeting another MongoDB cluster. """
-                      """Defaults to "_id".""")
-
-    #-f is to specify the authentication key file. This file is used by mongos
-    #to authenticate connections to the shards, and we'll use it in the oplog
-    #threads.
-    parser.add_option("-f", "--password-file", action="store", type="string",
-                      dest="auth_file", default=None, help=
-                      """Used to store the password for authentication."""
-                      """ Use this option if you wish to specify a"""
-                      """ username and password but don't want to"""
-                      """ type in the password. The contents of this"""
-                      """ file should be the password for the admin user.""")
-
-    #-p is to specify the password used for authentication.
-    parser.add_option("-p", "--password", action="store", type="string",
-                      dest="password", default=None, help=
-                      """Used to specify the password."""
-                      """ This is used by mongos to authenticate"""
-                      """ connections to the shards, and in the"""
-                      """ oplog threads. If authentication is not used, then"""
-                      """ this field can be left empty as the default """)
-
-    #-a is to specify the username for authentication.
-    parser.add_option("-a", "--admin-username", action="store", type="string",
-                      dest="admin_name", default="__system", help=
-                      """Used to specify the username of an admin user to """
-                      """authenticate with. To use authentication, the user """
-                      """must specify both an admin username and a keyFile. """
-                      """The default username is '__system'""")
-
-    #-d is to specify the doc manager file.
-    parser.add_option("-d", "--doc-managers", action="store",
-                      type="string", dest="doc_managers", default=None, help=
-                      "Module names of the DocManagers to use. For example, "
-                      "'solr_doc_manager'. These modules must be in the "
-                      "mongo_connector.doc_managers namespace. "
-                      "Each module must contain exactly 1 definition of the "
-                      "DocManager class. If no DocManagers are given, the "
-                      "simulator will be used. "
-                      "Module names should be specified in the same order as "
-                      "their respective target addresses in the --target-urls "
-                      "option. Additional doc managers are implied to have no "
-                      "target URL. Additional URLs are implied to have the "
-                      "same doc manager type as the last doc manager for which "
-                      "a URL was specified. For information about making your "
-                      "own DocManager, see the 'Writing Your Own DocManager' "
-                      "section of the wiki.""")
-
-    #-g is the destination namespace
-    parser.add_option("-g", "--dest-namespace-set", action="store",
-                      type="string", dest="dest_ns_set", default=None, help=
-                      """Specify a destination namespace mapping. Each """
-                      """namespace provided in the --namespace-set option """
-                      """will be mapped respectively according to this """
-                      """comma-separated list. These lists must have """
-                      """equal length. The default is to use the identity """
-                      """mapping. This is currently only implemented """
-                      """for mongo-to-mongo connections.""")
-
-    #-s is to enable syslog logging.
-    parser.add_option("-s", "--enable-syslog", action="store_true",
-                      dest="enable_syslog", default=False, help=
-                      """Used to enable logging to syslog."""
-                      """ Use -l to specify syslog host.""")
-
-    #--syslog-host is to specify the syslog host.
-    parser.add_option("--syslog-host", action="store", type="string",
-                      dest="syslog_host", default="localhost:514", help=
-                      """Used to specify the syslog host."""
-                      """ The default is 'localhost:514'""")
-
-    #--syslog-facility is to specify the syslog facility.
-    parser.add_option("--syslog-facility", action="store", type="string",
-                      dest="syslog_facility", default="user", help=
-                      """Used to specify the syslog facility."""
-                      """ The default is 'user'""")
-
-    #-i to specify the list of fields to export
-    parser.add_option("-i", "--fields", action="store", type="string",
-                      dest="fields", default=None, help=
-                      """Used to specify the list of fields to export. """
-                      """Specify a field or fields to include in the export. """
-                      """Use a comma separated list of fields to specify multiple """
-                      """fields. The '_id', 'ns' and '_ts' fields are always """
-                      """exported.""")
-
-    #--auto-commit-interval to specify auto commit time interval
-    parser.add_option("--auto-commit-interval", action="store",
-                      dest="commit_interval", type="int",
-                      default=constants.DEFAULT_COMMIT_INTERVAL,
-                      help="""Seconds in-between calls for the Doc Manager"""
-                      """ to commit changes to the target system. A value of"""
-                      """ 0 means to commit after every write operation."""
-                      """ When left unset, Mongo Connector will not make"""
-                      """ explicit commits. Some systems have"""
-                      """ their own mechanism for adjusting a commit"""
-                      """ interval, which should be preferred to this"""
-                      """ option.""")
-
-    #--continue-on-error to continue to upsert documents during a collection
-    #dump, even if the documents cannot be inserted for some reason
-    parser.add_option("--continue-on-error", action="store_true",
-                      dest="continue_on_error", default=False, help=
-                      "By default, if any document fails to upsert"
-                      " during a collection dump, the entire operation fails."
-                      " When this flag is enabled, normally fatal errors"
-                      " will be caught and logged, allowing the collection"
-                      " dump to continue.\n"
-                      "Note: Applying oplog operations to an incomplete"
-                      " set of documents due to errors may cause undefined"
-                      " behavior. Use this flag to dump only.")
-
-    #-v enables vebose logging
-    parser.add_option("-v", "--verbose", action="store_true",
-                      dest="verbose", default=False,
-                      help="Sets verbose logging to be on.")
-
-    #-w enable logging to a file
-    parser.add_option("-w", "--logfile", dest="logfile",
-                      help=("Log all output to a file rather than stream to "
-                            "stderr.   Omit to stream to stderr."))
-
-    (options, args) = parser.parse_args()
-
-    root_logger = logging.getLogger()
-    formatter = logging.Formatter(
-        "%(asctime)s [%(levelname)s] %(name)s:%(lineno)d - %(message)s")
-
-    loglevel = logging.INFO
-    if options.verbose:
-        loglevel = logging.DEBUG
-    root_logger.setLevel(loglevel)
->>>>>>> dfe0ff0a
 
     if conf['logging.type'] == 'file':
         log_out = logging.FileHandler(conf['logging.filename'])
@@ -1046,34 +801,16 @@
             '%(asctime)s - %(levelname)s - %(message)s'))
         LOG.addHandler(log_out)
 
-<<<<<<< HEAD
     if conf['logging.type'] == 'syslog':
         syslog_info = conf['logging.host'].split(":")
         syslog_host = logging.handlers.SysLogHandler(
-=======
-    if options.enable_syslog:
-        syslog_info = options.syslog_host.split(":")
-        log_out = logging.handlers.SysLogHandler(
->>>>>>> dfe0ff0a
             address=(syslog_info[0], int(syslog_info[1])),
             facility=conf['logging.facility']
         )
-<<<<<<< HEAD
         syslog_host.setLevel(loglevel)
         LOG.addHandler(syslog_host)
 
     if conf['logging.type'] is None:
-=======
-        log_out.setLevel(loglevel)
-        log_out.setFormatter(formatter)
-        root_logger.addHandler(log_out)
-    elif options.logfile is not None:
-        log_out = logging.FileHandler(options.logfile)
-        log_out.setLevel(loglevel)
-        log_out.setFormatter(formatter)
-        root_logger.addHandler(log_out)
-    else:
->>>>>>> dfe0ff0a
         log_out = logging.StreamHandler()
         log_out.setLevel(loglevel)
         log_out.setFormatter(formatter)
@@ -1088,11 +825,7 @@
             auth_key = open(conf['passwordFile']).read()
             auth_key = re.sub(r'\s', '', auth_key)
         except IOError:
-<<<<<<< HEAD
             LOG.error('Could not load password file!')
-=======
-            LOG.exception('Could not parse password authentication file!')
->>>>>>> dfe0ff0a
             sys.exit(1)
     password = conf['authentication.password']
     if password is not None:
