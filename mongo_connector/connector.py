--- conflicted
+++ resolved
@@ -25,13 +25,9 @@
 import sys
 import threading
 import time
-<<<<<<< HEAD
 import imp
 from mongo_connector import config, constants, errors, util
-=======
-from mongo_connector import constants, util
 from mongo_connector.compat import zip_longest
->>>>>>> dd0c7025
 from mongo_connector.locking_dict import LockingDict
 from mongo_connector.oplog_manager import OplogThread
 from mongo_connector.doc_managers import (
@@ -102,7 +98,6 @@
         # List of fields to export
         self.fields = fields
 
-<<<<<<< HEAD
         try:
             docman_kwargs = {"namespace_set": ns_set}
 
@@ -153,8 +148,6 @@
             self.can_run = False
             return
 
-=======
->>>>>>> dd0c7025
         if self.oplog_checkpoint is not None:
             if not os.path.exists(self.oplog_checkpoint):
                 info_str = ("MongoConnector: Can't find %s, "
@@ -383,15 +376,6 @@
         for thread in self.shard_set.values():
             thread.join()
 
-def get_config_options():
-    result = []
-
-<<<<<<< HEAD
-    def add_option(*args, **kwargs):
-        opt = config.Option(*args, **kwargs)
-        result.append(opt)
-        return opt
-=======
 def create_doc_managers(names=None, urls=None, unique_key="_id",
                         auto_commit_interval=constants.DEFAULT_COMMIT_INTERVAL,
                         ns_set=None):
@@ -458,7 +442,14 @@
     """ Starts the mongo connector (assuming CLI)
     """
     parser = optparse.OptionParser()
->>>>>>> dd0c7025
+
+def get_config_options():
+    result = []
+
+    def add_option(*args, **kwargs):
+        opt = config.Option(*args, **kwargs)
+        result.append(opt)
+        return opt
 
     #-m is for the main address, which is a host:port pair, ideally of the
     #mongos. For non sharded clusters, it can be the primary.
@@ -536,11 +527,11 @@
             raise errors.InvalidConfiguration(
                 "You cannot specify syslog and a logfile simultaneously,"
                 " please choose the logging method you would prefer.")
-        
+
         if cli_values['logfile']:
             option.value['type'] = 'file'
             option.value['filename'] = cli_values['logfile']
-            
+
         if cli_values['enable_syslog']:
             option.value['type'] = 'syslog'
 
@@ -549,7 +540,7 @@
 
         if cli_values['syslog_facility']:
             option.value['facility'] = cli_values['syslog_facility']
-            
+
     default_logging = {
         'host': constants.DEFAULT_SYSLOG_HOST,
         'facility': constants.DEFAULT_SYSLOG_FACILITY
@@ -557,7 +548,7 @@
 
     logging = add_option("logging", default_logging, apply_logging)
     logging.set_type(dict)
-    
+
     #-w enable logging to a file
     logging.add_cli(
         "-w", "--logfile", dest="logfile", help=
@@ -609,7 +600,7 @@
         'passwordFile': None
     }
 
-    authentication = add_option("authentication", 
+    authentication = add_option("authentication",
                                 default_authentication, apply_authentication)
     authentication.set_type(dict)
 
@@ -647,7 +638,6 @@
     fields = add_option("fields", [], apply_fields)
     fields.set_type(list)
 
-<<<<<<< HEAD
     #-i to specify the list of fields to export
     fields.add_cli(
         "-i", "--fields", dest="fields", help=
@@ -698,25 +688,6 @@
         "excluding the system and config databases, and "
         "also ignoring the \"system.indexes\" collection in "
         "any database.")
-=======
-    #-d is to specify the doc manager file.
-    parser.add_option("-d", "--doc-managers", action="store",
-                      type="string", dest="doc_managers", default=None, help=
-                      "Module names of the DocManagers to use. For example, "
-                      "'solr_doc_manager'. These modules must be in the "
-                      "mongo_connector.doc_managers namespace. "
-                      "Each module must contain exactly 1 definition of the "
-                      "DocManager class. If no DocManagers are given, the "
-                      "simulator will be used. "
-                      "Module names should be specified in the same order as "
-                      "their respective target addresses in the --target-urls "
-                      "option. Additional doc managers are implied to have no "
-                      "target URL. Additional URLs are implied to have the "
-                      "same doc manager type as the last doc manager for which "
-                      "a URL was specified. For information about making your "
-                      "own DocManager, see the 'Writing Your Own DocManager' "
-                      "section of the wiki.""")
->>>>>>> dd0c7025
 
     #-g is the destination namespace
     namespaces.add_cli(
@@ -731,7 +702,7 @@
 
     def apply_doc_managers(option, cli_values):
         unique_key = cli_values['unique_key'] or constants.DEFAULT_UNIQUE_KEY
-        auto_commit_interval = (cli_values['auto_commit_interval'] 
+        auto_commit_interval = (cli_values['auto_commit_interval']
                                 or constants.DEFAULT_COMMIT_INTERVAL)
 
         if cli_values['doc_managers'] == None:
@@ -860,7 +831,7 @@
     continue_on_error = add_option("continueOnError", False)
     continue_on_error.set_type(bool)
     continue_on_error.add_cli(
-        "--continue-on-error", action="store_true", 
+        "--continue-on-error", action="store_true",
         dest="continue_on_error", help=
         "By default, if any document fails to upsert"
         " during a collection dump, the entire operation fails."
@@ -905,7 +876,6 @@
     pp.pprint(filter_dunder_keys(config_dict))
     print("")
 
-<<<<<<< HEAD
     logger = logging.getLogger()
     loglevel = logging.DEBUG if conf['verbosity'] > 0 else logging.INFO
     logger.setLevel(loglevel)
@@ -916,17 +886,6 @@
         log_out.setFormatter(logging.Formatter(
             '%(asctime)s - %(levelname)s - %(message)s'))
         logger.addHandler(log_out)
-=======
-    loglevel = logging.INFO
-    if options.verbose:
-        loglevel = logging.DEBUG
-    LOG.setLevel(loglevel)
-
-    if options.enable_syslog and options.logfile:
-        LOG.error("You cannot specify syslog and a logfile simultaneously, "
-                  "please choose the logging method you would prefer.")
-        sys.exit(1)
->>>>>>> dd0c7025
 
     if conf['logging.type'] == 'syslog':
         syslog_info = conf['logging.host'].split(":")
@@ -935,79 +894,31 @@
             facility=conf['logging.facility']
         )
         syslog_host.setLevel(loglevel)
-<<<<<<< HEAD
         logger.addHandler(syslog_host)
 
     if conf['logging.type'] is None:
-=======
-        LOG.addHandler(syslog_host)
-    elif options.logfile is not None:
-        log_out = logging.FileHandler(options.logfile)
-        log_out.setLevel(loglevel)
-        log_out.setFormatter(logging.Formatter(
-            '%(asctime)s - %(levelname)s - %(message)s'))
-        LOG.addHandler(log_out)
-    else:
->>>>>>> dd0c7025
         log_out = logging.StreamHandler()
         log_out.setLevel(loglevel)
         log_out.setFormatter(logging.Formatter(
             '%(asctime)s - %(levelname)s - %(message)s'))
         LOG.addHandler(log_out)
 
-<<<<<<< HEAD
     logger.info('Beginning Mongo Connector')
 
     if conf['docManagers']:
         doc_managers = [dm['docManager'] for dm in conf['docManagers']]
         target_urls = [dm['targetURL'] for dm in conf['docManagers']]
         unique_keys = [dm.get('uniqueKey') for dm in conf['docManagers']]
-        auto_commit_intervals = [dm.get('autoCommitInterval') 
+        auto_commit_intervals = [dm.get('autoCommitInterval')
                                  for dm in conf['docManagers']]
-=======
-    LOG.info('Beginning Mongo Connector')
-
-    if options.ns_set is None:
-        ns_set = []
->>>>>>> dd0c7025
     else:
         doc_managers = []
         target_urls = []
         unique_keys = constants.DEFAULT_UNIQUE_KEY
         auto_commit_intervals = constants.DEFAULT_COMMIT_INTERVAL
 
-<<<<<<< HEAD
     if len(doc_managers) == 0:
         logger.info('No doc managers specified, using simulator.')
-=======
-    # Instantiate DocManagers
-    doc_managers = create_doc_managers(options.doc_managers,
-                                       options.urls,
-                                       options.u_key,
-                                       options.commit_interval,
-                                       ns_set)
-
-    if options.dest_ns_set is None:
-        dest_ns_set = ns_set
-    else:
-        dest_ns_set = options.dest_ns_set.split(',')
-
-    if len(dest_ns_set) != len(ns_set):
-        LOG.error("Destination namespace must be the same length as the "
-                  "origin namespace!")
-        sys.exit(1)
-    elif len(set(ns_set)) + len(set(dest_ns_set)) != 2 * len(ns_set):
-        LOG.error("Namespace set and destination namespace set should not "
-                  "contain any duplicates!")
-        sys.exit(1)
-    else:
-        ## Create a mapping of source ns to dest ns as a dict
-        dest_mapping = dict(zip(ns_set, dest_ns_set))
-
-    fields = options.fields
-    if fields is not None:
-        fields = options.fields.split(',')
->>>>>>> dd0c7025
 
     key = None
     password_file = conf['authentication.passwordFile']
@@ -1018,7 +929,6 @@
         except IOError:
             LOG.error('Could not parse password authentication file!')
             sys.exit(1)
-<<<<<<< HEAD
     password = conf['authentication.password']
     if password is not None:
         key = password
@@ -1038,32 +948,6 @@
         dest_mapping=conf['namespaces.mapping'],
         auto_commit_interval=auto_commit_intervals,
         continue_on_error=conf['continueOnError']
-=======
-
-    if options.password is not None:
-        key = options.password
-
-    if key is None and options.admin_name != "__system":
-        LOG.error("Admin username specified without password!")
-        sys.exit(1)
-
-    if options.commit_interval is not None and options.commit_interval < 0:
-        raise ValueError("--auto-commit-interval must be non-negative")
-
-    connector = Connector(
-        address=options.main_addr,
-        oplog_checkpoint=options.oplog_config,
-        ns_set=ns_set,
-        auth_key=key,
-        doc_managers=doc_managers,
-        auth_username=options.admin_name,
-        collection_dump=(not options.no_dump),
-        batch_size=options.batch_size,
-        fields=fields,
-        dest_mapping=dest_mapping,
-        auto_commit_interval=options.commit_interval,
-        continue_on_error=options.continue_on_error
->>>>>>> dd0c7025
     )
     connector.start()
 
