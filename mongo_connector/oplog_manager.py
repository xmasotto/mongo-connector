--- conflicted
+++ resolved
@@ -236,12 +236,6 @@
                         operation = entry['op']
                         ns = entry['ns']
 
-<<<<<<< HEAD
-                        db, coll = ns.split('.', 1)
-                        if coll.startswith("system."):
-                            continue
-
-=======
                         if '.' not in ns:
                             continue
                         coll = ns.split('.', 1)[1]
@@ -262,7 +256,6 @@
                             else:
                                 continue
 
->>>>>>> 16a06cc8
                         # use namespace mapping if one exists
                         ns = self.dest_mapping.get(ns, ns)
 
@@ -414,15 +407,10 @@
         while (True):
             try:
                 query = {}
-<<<<<<< HEAD
-                if self.namespace_set:
-                    query['ns'] = {'$in': self.namespace_set}
-=======
                 if self.oplog_ns_set:
                     query['ns'] = {
                         '$in': self.oplog_ns_set
                     }
->>>>>>> 16a06cc8
 
                 if timestamp is None:
                     cursor = self.oplog.find(
