--- conflicted
+++ resolved
@@ -92,13 +92,14 @@
         #The dict of source namespaces to destination namespaces
         self.dest_mapping = dest_mapping
 
-        #allow commands to be retrieved from the oplog
+        # Allow commands and gridfs files to be retrieved from the oplog
         self.oplog_ns_set = []
-        self.oplog_ns_set.extend(self.namespace_set)
-        self.oplog_ns_set.extend(set(
-            ns.split('.', 1)[0] + '.$cmd' for ns in self.namespace_set))
-        if self.oplog_ns_set:
-            self.oplog_ns_set.append("admin.$cmd")
+        if self.namespace_set:
+            self.oplog_ns_set.extend(self.namespace_set)
+            self.oplog_ns_set.extend(self.gridfs_files_set)
+            self.oplog_ns_set.extend(set(
+                ns.split('.', 1)[0] + '.$cmd' for ns in self.namespace_set))
+            self.oplog_ns_set.extend("admin.$cmd")
 
         #Whether the collection dump gracefully handles exceptions
         self.continue_on_error = continue_on_error
@@ -150,11 +151,7 @@
         LOG.debug("OplogThread: Run thread started")
         while self.running is True:
             LOG.debug("OplogThread: Getting cursor")
-<<<<<<< HEAD
-            cursor = self.init_cursor()
-=======
             cursor, cursor_len = self.init_cursor()
->>>>>>> ddea09d2
 
             # we've fallen too far behind
             if cursor is None and self.checkpoint is not None:
@@ -164,22 +161,6 @@
                 self.running = False
                 continue
 
-<<<<<<< HEAD
-            if cursor:
-                cursor_len = util.retry_until_ok(
-                    cursor.count, with_limit_and_skip=True)
-            else:
-                cursor_len = 0
-
-            if cursor_len == 0:
-                logging.debug("OplogThread: Last entry is the one we "
-                              "already processed.  Up to date.  Sleeping.")
-                time.sleep(1)
-                continue
-
-            logging.debug("OplogThread: Got the cursor, count is %d"
-                          % cursor_len)
-=======
             if cursor_len == 0:
                 LOG.debug("OplogThread: Last entry is the one we "
                           "already processed.  Up to date.  Sleeping.")
@@ -188,7 +169,6 @@
 
             LOG.debug("OplogThread: Got the cursor, count is %d"
                       % cursor_len)
->>>>>>> ddea09d2
 
             last_ts = None
             err = False
@@ -224,11 +204,6 @@
                         operation = entry['op']
                         ns = entry['ns']
 
-<<<<<<< HEAD
-                        if '.' in ns:
-                            db, coll = ns.split('.', 1)
-                            if coll.startswith("system."):
-=======
                         if '.' not in ns:
                             continue
                         coll = ns.split('.', 1)[1]
@@ -247,7 +222,6 @@
                                 ns = ns[:-len(".files")]
                                 is_gridfs_file = True
                             else:
->>>>>>> ddea09d2
                                 continue
 
                         # use namespace mapping if one exists
@@ -401,24 +375,15 @@
         while (True):
             try:
                 query = {}
-<<<<<<< HEAD
                 if self.oplog_ns_set:
-                    query['ns'] = {'$in': self.oplog_ns_set}
-
-                if timestamp is None:
-                    cursor = self.oplog.find(
-                        query, tailable=True, await_data=True)
-=======
-                if self.namespace_set:
                     query['ns'] = {
-                        '$in': self.namespace_set + self.gridfs_files_set
+                        '$in': self.oplog_ns_set
                     }
 
                 if timestamp is None:
                     cursor = self.oplog.find(
                         query,
                         tailable=True, await_data=True)
->>>>>>> ddea09d2
                 else:
                     query['ts'] = {'$gte': timestamp}
                     cursor = self.oplog.find(
@@ -610,11 +575,7 @@
             ).limit(1)
         else:
             curr = self.oplog.find(
-<<<<<<< HEAD
                 {'ns': {'$in': self.oplog_ns_set}}
-=======
-                {'ns': {'$in': self.namespace_set + self.gridfs_files_set}}
->>>>>>> ddea09d2
             ).sort('$natural', pymongo.DESCENDING).limit(1)
 
         if curr.count(with_limit_and_skip=True) == 0:
@@ -639,13 +600,6 @@
                 # dump collection and update checkpoint
                 timestamp = self.dump_collection()
                 if timestamp is None:
-<<<<<<< HEAD
-                    return None
-            else:
-                # Collection dump disabled:
-                # return cursor to beginning of oplog.
-                return self.get_oplog_cursor()
-=======
                     return None, 0
             else:
                 # Collection dump disabled:
@@ -654,7 +608,6 @@
                 self.checkpoint = self.get_last_oplog_timestamp()
                 self.update_checkpoint()
                 return cursor, util.retry_until_ok(cursor.count)
->>>>>>> ddea09d2
 
         self.checkpoint = timestamp
         self.update_checkpoint()
@@ -664,13 +617,8 @@
 
         if cursor_len == 0:
             # rollback, update checkpoint, and retry
-<<<<<<< HEAD
-            logging.debug("OplogThread: Initiating rollback from "
-                          "get_oplog_cursor")
-=======
             LOG.debug("OplogThread: Initiating rollback from "
                       "get_oplog_cursor")
->>>>>>> ddea09d2
             self.checkpoint = self.rollback()
             self.update_checkpoint()
             return self.init_cursor()
@@ -681,17 +629,10 @@
         given_ts_long = util.bson_ts_to_long(timestamp)
         if cursor_ts_long > given_ts_long:
             # first entry in oplog is beyond timestamp, we've fallen behind!
-<<<<<<< HEAD
-            return None
-
-        # we don't want to process the first entry twice
-        return cursor.skip(1)
-=======
             return None, 0
 
         retry_until_ok(next, cursor)
         return cursor, cursor_len - 1
->>>>>>> ddea09d2
 
     def update_checkpoint(self):
         """Store the current checkpoint in the oplog progress dictionary.
