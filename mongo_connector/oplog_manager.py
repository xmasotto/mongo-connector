# Copyright 2013-2014 MongoDB, Inc.
#
# Licensed under the Apache License, Version 2.0 (the "License");
# you may not use this file except in compliance with the License.
# You may obtain a copy of the License at
#
# http://www.apache.org/licenses/LICENSE-2.0
#
# Unless required by applicable law or agreed to in writing, software
# distributed under the License is distributed on an "AS IS" BASIS,
# WITHOUT WARRANTIES OR CONDITIONS OF ANY KIND, either express or implied.
# See the License for the specific language governing permissions and
# limitations under the License.

"""Tails the oplog of a shard and returns entries
"""

import bson
import logging
try:
    import Queue as queue
except ImportError:
    import queue
import pymongo
import sys
import time
import threading
import traceback
from mongo_connector import errors, util
from mongo_connector.constants import DEFAULT_BATCH_SIZE
from mongo_connector.gridfs_file import GridFSFile
from mongo_connector.util import retry_until_ok

from pymongo import MongoClient


class OplogThread(threading.Thread):
    """OplogThread gathers the updates for a single oplog.
    """
    def __init__(self, primary_conn, main_address, oplog_coll, is_sharded,
                 doc_manager, oplog_progress_dict, namespace_set, auth_key,
                 auth_username, repl_set=None, collection_dump=True,
                 batch_size=DEFAULT_BATCH_SIZE, fields=None,
<<<<<<< HEAD
                 dest_mapping={}, continue_on_error=False, gridfs_set=None):
=======
                 dest_mapping={}, continue_on_error=False):
>>>>>>> 9b34b896
        """Initialize the oplog thread.
        """
        super(OplogThread, self).__init__()

        self.batch_size = batch_size

        #The connection to the primary for this replicaSet.
        self.primary_connection = primary_conn

        #Boolean chooses whether to dump the entire collection if no timestamp
        # is present in the config file
        self.collection_dump = collection_dump

        #The mongos for sharded setups
        #Otherwise the same as primary_connection.
        #The value is set later on.
        self.main_connection = None

        #The connection to the oplog collection
        self.oplog = oplog_coll

        #Boolean describing whether the cluster is sharded or not
        self.is_sharded = is_sharded

        #A document manager for each target system.
        #These are the same for all threads.
        if type(doc_manager) == list:
            self.doc_managers = doc_manager
        else:
            self.doc_managers = [doc_manager]

        #Boolean describing whether or not the thread is running.
        self.running = True

        #Stores the timestamp of the last oplog entry read.
        self.checkpoint = None

        #A dictionary that stores OplogThread/timestamp pairs.
        #Represents the last checkpoint for a OplogThread.
        self.oplog_progress = oplog_progress_dict

        #The set of namespaces to process from the mongo cluster.
        self.namespace_set = namespace_set

        #The set of gridfs namespaces to process from the mongo cluster
        self.gridfs_set = gridfs_set
        self.gridfs_files_set = [ns + '.files' for ns in self.gridfs_set]

        #The dict of source namespaces to destination namespaces
        self.dest_mapping = dest_mapping

        #Whether the collection dump gracefully handles exceptions
        self.continue_on_error = continue_on_error

        #If authentication is used, this is an admin password.
        self.auth_key = auth_key

        #This is the username used for authentication.
        self.auth_username = auth_username

        # Set of fields to export
        self._fields = set(fields) if fields else None

        logging.info('OplogThread: Initializing oplog thread')

        if is_sharded:
            self.main_connection = MongoClient(main_address)
        else:
            self.main_connection = MongoClient(main_address,
                                               replicaSet=repl_set)
            self.oplog = self.main_connection['local']['oplog.rs']

        if auth_key is not None:
            #Authenticate for the whole system
            self.primary_connection['admin'].authenticate(
                auth_username, auth_key)
            self.main_connection['admin'].authenticate(
                auth_username, auth_key)
        if not self.oplog.find_one():
            err_msg = 'OplogThread: No oplog for thread:'
            logging.warning('%s %s' % (err_msg, self.primary_connection))

    @property
    def fields(self):
        return self._fields

    @fields.setter
    def fields(self, value):
        if value:
            self._fields = set(value)
            # Always include _id field
            self._fields.add('_id')
        else:
            self._fields = None

    def run(self):
        """Start the oplog worker.
        """
        logging.debug("OplogThread: Run thread started")
        while self.running is True:
            logging.debug("OplogThread: Getting cursor")
            cursor = self.init_cursor()
            logging.debug("OplogThread: Got the cursor, go go go!")

            # we've fallen too far behind
            if cursor is None and self.checkpoint is not None:
                err_msg = "OplogThread: Last entry no longer in oplog"
                effect = "cannot recover!"
                logging.error('%s %s %s' % (err_msg, effect, self.oplog))
                self.running = False
                continue

            #The only entry is the last one we processed
            if cursor is None or util.retry_until_ok(cursor.count) == 1:
                logging.debug("OplogThread: Last entry is the one we "
                              "already processed.  Up to date.  Sleeping.")
                time.sleep(1)
                continue

            last_ts = None
            err = False
            remove_inc = 0
            upsert_inc = 0
            update_inc = 0
            try:
                logging.debug("OplogThread: about to process new oplog "
                              "entries")
                while cursor.alive and self.running:
                    logging.debug("OplogThread: Cursor is still"
                                  " alive and thread is still running.")
                    for n, entry in enumerate(cursor):

                        logging.debug("OplogThread: Iterating through cursor,"
                                      " document number in this cursor is %d"
                                      % n)
                        # Break out if this thread should stop
                        if not self.running:
                            break

                        # Don't replicate entries resulting from chunk moves
                        if entry.get("fromMigrate"):
                            continue

                        # Take fields out of the oplog entry that
                        # shouldn't be replicated. This may nullify
                        # the document if there's nothing to do.
                        if not self.filter_oplog_entry(entry):
                            continue

                        #sync the current oplog operation
                        operation = entry['op']
                        ns = entry['ns']

                        # use namespace mapping if one exists
                        ns = self.dest_mapping.get(entry['ns'], ns)
                        db, coll = ns.split('.', 1) 

                        # Ignore system collections
                        if coll.startswith("system."):
                            continue

                        # Ignore GridFS chunks
                        if coll.endswith('.chunks'):
                            continue

                        for docman in self.doc_managers:
                            try:
                                logging.debug("OplogThread: Operation for this "
                                              "entry is %s" % str(operation))

                                # Gridfs Insert and Remove
                                if coll.endswith('.files'):
                                    if coll in self.gridfs_files_set:
                                        if operation == 'i':
                                            doc = entry.get('o')
                                            doc['_ts'] = util.bson_ts_to_long(
                                                entry['ts'])
                                            doc['ns'] = ns
                                            docman.upsert_file(GridFSFile(
                                                self.main_connection, doc))
                                            upsert_inc += 1
                                        if operation == 'd':
                                            print(entry)
                                            docman.remove_file(
                                                ns, entry['o']['_id'])
                                            remove_inc += 1
                                    continue

                                # Remove
                                if operation == 'd':
                                    entry['_id'] = entry['o']['_id']
                                    entry['ns'] = ns
                                    docman.remove(entry)
                                    remove_inc += 1
                                # Insert
                                elif operation == 'i':  # Insert
                                    # Retrieve inserted document from
                                    # 'o' field in oplog record
                                    doc = entry.get('o')
                                    # Extract timestamp and namespace
                                    doc['_ts'] = util.bson_ts_to_long(
                                        entry['ts'])
                                    doc['ns'] = ns
                                    docman.upsert(doc)
                                    upsert_inc += 1
                                # Update
                                elif operation == 'u':
                                    doc = {"_id": entry['o2']['_id'],
                                           "_ts": util.bson_ts_to_long(
                                               entry['ts']),
                                           "ns": ns}
                                    # 'o' field contains the update spec
                                    docman.update(doc, entry.get('o', {}))
                                    update_inc += 1
                            except errors.OperationFailed:
                                logging.exception(
                                    "Unable to process oplog document %r"
                                    % entry)
                            except errors.ConnectionFailed:
                                logging.exception(
                                    "Connection failed while processing oplog "
                                    "document %r" % entry)

                        if (remove_inc + upsert_inc + update_inc) % 1000 == 0:
                            logging.debug(
                                "OplogThread: Documents removed: %d, "
                                "inserted: %d, updated: %d so far" % (
                                    remove_inc, upsert_inc, update_inc))

                        logging.debug("OplogThread: Doc is processed.")

                        last_ts = entry['ts']

                        # update timestamp per batch size
                        # n % -1 (default for self.batch_size) == 0 for all n
                        if n % self.batch_size == 1 and last_ts is not None:
                            self.checkpoint = last_ts
                            self.update_checkpoint()

                    # update timestamp after running through oplog
                    if last_ts is not None:
                        logging.debug("OplogThread: updating checkpoint after"
                                      "processing new oplog entries")
                        self.checkpoint = last_ts
                        self.update_checkpoint()

            except (pymongo.errors.AutoReconnect,
                    pymongo.errors.OperationFailure,
                    pymongo.errors.ConfigurationError):
                logging.exception(
                    "Cursor closed due to an exception. "
                    "Will attempt to reconnect.")
                err = True

            if err is True and self.auth_key is not None:
                self.primary_connection['admin'].authenticate(
                    self.auth_username, self.auth_key)
                self.main_connection['admin'].authenticate(
                    self.auth_username, self.auth_key)
                err = False

            # update timestamp before attempting to reconnect to MongoDB,
            # after being join()'ed, or if the cursor closes
            if last_ts is not None:
                logging.debug("OplogThread: updating checkpoint after an "
                              "Exception, cursor closing, or join() on this"
                              "thread.")
                self.checkpoint = last_ts
                self.update_checkpoint()

            logging.debug("OplogThread: Sleeping. Documents removed: %d, "
                          "upserted: %d, updated: %d"
                          % (remove_inc, upsert_inc, update_inc))
            time.sleep(2)

    def join(self):
        """Stop this thread from managing the oplog.
        """
        logging.debug("OplogThread: exiting due to join call.")
        self.running = False
        threading.Thread.join(self)

    def filter_oplog_entry(self, entry):
        """Remove fields from an oplog entry that should not be replicated."""
        if not self._fields:
            return entry

        def pop_excluded_fields(doc):
            for key in set(doc) - self._fields:
                doc.pop(key)

        # 'i' indicates an insert. 'o' field is the doc to be inserted.
        if entry['op'] == 'i':
            pop_excluded_fields(entry['o'])
        # 'u' indicates an update. 'o' field is the update spec.
        elif entry['op'] == 'u':
            pop_excluded_fields(entry['o'].get("$set", {}))
            pop_excluded_fields(entry['o'].get("$unset", {}))
            # not allowed to have empty $set/$unset, so remove if empty
            if "$set" in entry['o'] and not entry['o']['$set']:
                entry['o'].pop("$set")
            if "$unset" in entry['o'] and not entry['o']['$unset']:
                entry['o'].pop("$unset")
            if not entry['o']:
                return None

        return entry

    def get_oplog_cursor(self, timestamp):
        """Move cursor to the proper place in the oplog.
        """

        logging.debug("OplogThread: Getting the oplog cursor and moving it "
                      "to the proper place in the oplog.")

        if timestamp is None:
            return None

        cursor, cursor_len = None, 0
        while (True):
            try:
                logging.debug("OplogThread: Getting the oplog cursor "
                              "in the while true loop for get_oplog_cursor")
                if not self.namespace_set:
                    cursor = self.oplog.find(
                        {'ts': {'$gte': timestamp}},
                        tailable=True, await_data=True
                    )
                else:
                    cursor = self.oplog.find(
                        {'ts': {'$gte': timestamp},
                         'ns': {'$in': self.namespace_set}},
                        tailable=True, await_data=True
                    )
                # Applying 8 as the mask to the cursor enables OplogReplay
                cursor.add_option(8)
                logging.debug("OplogThread: Cursor created, getting a count.")
                cursor_len = cursor.count()
                logging.debug("OplogThread: Count is %d" % cursor_len)
                break
            except (pymongo.errors.AutoReconnect,
                    pymongo.errors.OperationFailure,
                    pymongo.errors.ConfigurationError):
                pass
        if cursor_len == 0:
            logging.debug("OplogThread: Initiating rollback from "
                          "get_oplog_cursor")
            #rollback, we are past the last element in the oplog
            timestamp = self.rollback()

            logging.info('Finished rollback')
            return self.get_oplog_cursor(timestamp)
        first_oplog_entry = retry_until_ok(lambda: cursor[0])
        cursor_ts_long = util.bson_ts_to_long(first_oplog_entry.get("ts"))
        given_ts_long = util.bson_ts_to_long(timestamp)
        if cursor_ts_long > given_ts_long:
            # first entry in oplog is beyond timestamp, we've fallen behind!
            return None
        elif cursor_len == 1:     # means we are the end of the oplog
            self.checkpoint = timestamp
            #to commit new TS after rollbacks

            return cursor
        elif cursor_len > 1:
            doc = retry_until_ok(next, cursor)
            if timestamp == doc['ts']:
                return cursor
            else:               # error condition
                logging.error('OplogThread: %s Bad timestamp in config file'
                              % self.oplog)
                return None


    def dump_collection(self):
        """Dumps collection into the target system.

        This method is called when we're initializing the cursor and have no
        configs i.e. when we're starting for the first time.
        """

        dump_set = self.namespace_set or []

        logging.debug("OplogThread: Dumping set of collections %s " % dump_set)

        #no namespaces specified
        if not self.namespace_set:
            db_list = retry_until_ok(self.main_connection.database_names)
            for database in db_list:
                if database == "config" or database == "local":
                    continue
                coll_list = retry_until_ok(
                    self.main_connection[database].collection_names)
                for coll in coll_list:
                    # ignore system collections
                    if coll.startswith("system."):
                        continue
                    # ignore gridfs collections
                    if coll.endswith(".files") or coll.endswith(".chunks"):
                        continue
                    namespace = "%s.%s" % (database, coll)
                    dump_set.append(namespace)

        timestamp = util.retry_until_ok(self.get_last_oplog_timestamp)
        if timestamp is None:
            return None
        long_ts = util.bson_ts_to_long(timestamp)

        def docs_to_dump(self, dump_set):
            for namespace in dump_set:
                logging.info("OplogThread: dumping collection %s"
                             % namespace)
                database, coll = namespace.split('.', 1)
                last_id = None
                attempts = 0

                # Loop to handle possible AutoReconnect
                while attempts < 60:
                    target_coll = self.main_connection[database][coll]
                    if not last_id:
                        cursor = util.retry_until_ok(
                            target_coll.find,
                            fields=self._fields,
                            sort=[("_id", pymongo.ASCENDING)]
                        )
                    else:
                        cursor = util.retry_until_ok(
                            target_coll.find,
                            {"_id": {"$gt": last_id}},
                            fields=self._fields,
                            sort=[("_id", pymongo.ASCENDING)]
                        )
                    try:
                        for doc in cursor:
                            if not self.running:
                                raise StopIteration
                            doc["ns"] = self.dest_mapping.get(
                                namespace, namespace)
                            doc["_ts"] = long_ts
                            last_id = doc["_id"]
                            yield doc
                        break
                    except pymongo.errors.AutoReconnect:
                        attempts += 1
                        time.sleep(1)

<<<<<<< HEAD

        def upsert_each(dm):
            num_inserted = 0
            num_failed = 0
            for num, doc in enumerate(self.docs_to_dump(dump_set)):
=======
        def upsert_each(dm):
            num_inserted = 0
            num_failed = 0
            for num, doc in enumerate(docs_to_dump()):
>>>>>>> 9b34b896
                if num % 10000 == 0:
                    logging.debug("Upserted %d docs." % num)
                try:
                    dm.upsert(doc)
                    num_inserted += 1
                except Exception:
                    if self.continue_on_error:
                        logging.exception(
                            "Could not upsert document: %r" % doc)
                        num_failed += 1
                    else:
                        raise
            logging.debug("Upserted %d docs" % num_inserted)
            if num_failed > 0:
                logging.error("Failed to upsert %d docs" % num_failed)

        def upsert_all(dm):
            try:
<<<<<<< HEAD
                dm.bulk_upsert(self.docs_to_dump(dump_set))
=======
                dm.bulk_upsert(docs_to_dump())
>>>>>>> 9b34b896
            except Exception as e:
                if self.continue_on_error:
                    logging.exception("OplogThread: caught exception"
                                      " during bulk upsert, re-upserting"
                                      " documents serially")
                    upsert_each(dm)
                else:
                    raise

        def do_dump(dm, error_queue):
            try:
<<<<<<< HEAD
                # Dump the documents, bulk upsert if possible
=======
                # Bulk upsert if possible
>>>>>>> 9b34b896
                if hasattr(dm, "bulk_upsert"):
                    logging.debug("OplogThread: Using bulk upsert function for "
                                  "collection dump")
                    upsert_all(dm)
                else:
                    logging.debug(
                        "OplogThread: DocManager %s has no "
                        "bulk_upsert method.  Upserting documents "
                        "serially for collection dump." % str(dm))
                    upsert_each(dm)
<<<<<<< HEAD

                # Dump Gridfs files
                for doc in self.docs_to_dump(self.gridfs_files_set):
                    dm.upsert_file(
                        GridFSFile(self.main_connection, doc))
                
=======
>>>>>>> 9b34b896
            except:
                # Likely exceptions:
                # pymongo.errors.OperationFailure,
                # mongo_connector.errors.ConnectionFailed
                # mongo_connector.errors.OperationFailed
                error_queue.put(sys.exc_info())


        # Extra threads (if any) that assist with collection dumps
        dumping_threads = []
        # Did the dump succeed for all target systems?
        dump_success = True
        # Holds any exceptions we can't recover from
        errors = queue.Queue()

        if len(self.doc_managers) == 1:
            do_dump(self.doc_managers[0], errors)
        else:
            # Slight performance gain breaking dump into separate
            # threads if > 1 replication target
            for dm in self.doc_managers:
                t = threading.Thread(target=do_dump, args=(dm, errors))
                dumping_threads.append(t)
                t.start()
            # cleanup
            for t in dumping_threads:
                t.join()

        # Print caught exceptions
        try:
            while True:
                klass, value, trace = errors.get_nowait()
                dump_success = False
                traceback.print_exception(klass, value, trace)
        except queue.Empty:
            pass

        if not dump_success:
            err_msg = "OplogThread: Failed during dump collection"
            effect = "cannot recover!"
            logging.error('%s %s %s' % (err_msg, effect, self.oplog))
            self.running = False
            return None

        return timestamp

    def get_last_oplog_timestamp(self):
        """Return the timestamp of the latest entry in the oplog.
        """
        if not self.namespace_set:
            curr = self.oplog.find().sort(
                '$natural', pymongo.DESCENDING
            ).limit(1)
        else:
            curr = self.oplog.find(
                {'ns': {'$in': self.namespace_set}}
            ).sort('$natural', pymongo.DESCENDING).limit(1)

        if curr.count(with_limit_and_skip=True) == 0:
            return None

        logging.debug("OplogThread: Last oplog entry has timestamp %d."
                      % curr[0]['ts'].time)
        return curr[0]['ts']

    def init_cursor(self):
        """Position the cursor appropriately.

        The cursor is set to either the beginning of the oplog, or
        wherever it was last left off.
        """
        logging.debug("OplogThread: Initializing the oplog cursor.")
        timestamp = self.read_last_checkpoint()

        if timestamp is None and self.collection_dump:
            timestamp = self.dump_collection()
            if timestamp:
                msg = "Dumped collection into target system"
                logging.info('OplogThread: %s %s'
                             % (self.oplog, msg))
        elif timestamp is None:
            # set timestamp to top of oplog
            timestamp = retry_until_ok(self.get_last_oplog_timestamp)

        self.checkpoint = timestamp
        cursor = self.get_oplog_cursor(timestamp)
        if cursor is not None:
            self.update_checkpoint()

        return cursor

    def update_checkpoint(self):
        """Store the current checkpoint in the oplog progress dictionary.
        """
        with self.oplog_progress as oplog_prog:
            oplog_dict = oplog_prog.get_dict()
            oplog_dict[str(self.oplog)] = self.checkpoint
            logging.debug("OplogThread: oplog checkpoint updated to %s" %
                          str(self.checkpoint))

    def read_last_checkpoint(self):
        """Read the last checkpoint from the oplog progress dictionary.
        """
        oplog_str = str(self.oplog)
        ret_val = None

        with self.oplog_progress as oplog_prog:
            oplog_dict = oplog_prog.get_dict()
            if oplog_str in oplog_dict.keys():
                ret_val = oplog_dict[oplog_str]

        logging.debug("OplogThread: reading last checkpoint as %s " %
                      str(ret_val))
        return ret_val

    def rollback(self):
        """Rollback target system to consistent state.

        The strategy is to find the latest timestamp in the target system and
        the largest timestamp in the oplog less than the latest target system
        timestamp. This defines the rollback window and we just roll these
        back until the oplog and target system are in consistent states.
        """
        # Find the most recently inserted document in each target system
        logging.debug("OplogThread: Initiating rollback sequence to bring "
                      "system into a consistent state.")
        last_docs = []
        for dm in self.doc_managers:
            dm.commit()
            last_docs.append(dm.get_last_doc())

        # Of these documents, which is the most recent?
        last_inserted_doc = max(last_docs,
                                key=lambda x: x["_ts"] if x else float("-inf"))

        # Nothing has been replicated. No need to rollback target systems
        if last_inserted_doc is None:
            return None

        # Find the oplog entry that touched the most recent document.
        # We'll use this to figure where to pick up the oplog later.
        target_ts = util.long_to_bson_ts(last_inserted_doc['_ts'])
        last_oplog_entry = util.retry_until_ok(
            self.oplog.find_one,
            {'ts': {'$lte': target_ts}},
            sort=[('$natural', pymongo.DESCENDING)]
        )

        logging.debug("OplogThread: last oplog entry is %s"
                      % str(last_oplog_entry))

        # The oplog entry for the most recent document doesn't exist anymore.
        # If we've fallen behind in the oplog, this will be caught later
        if last_oplog_entry is None:
            return None

        # rollback_cutoff_ts happened *before* the rollback
        rollback_cutoff_ts = last_oplog_entry['ts']
        start_ts = util.bson_ts_to_long(rollback_cutoff_ts)
        # timestamp of the most recent document on any target system
        end_ts = last_inserted_doc['_ts']

        for dm in self.doc_managers:
            rollback_set = {}   # this is a dictionary of ns:list of docs

            # group potentially conflicted documents by namespace
            for doc in dm.search(start_ts, end_ts):
                if doc['ns'] in rollback_set:
                    rollback_set[doc['ns']].append(doc)
                else:
                    rollback_set[doc['ns']] = [doc]

            # retrieve these documents from MongoDB, either updating
            # or removing them in each target system
            for namespace, doc_list in rollback_set.items():
                # Get the original namespace
                original_namespace = namespace
                for source_name, dest_name in self.dest_mapping.items():
                    if dest_name == namespace:
                        original_namespace = source_name

                database, coll = original_namespace.split('.', 1)
                obj_id = bson.objectid.ObjectId
                bson_obj_id_list = [obj_id(doc['_id']) for doc in doc_list]

                to_update = util.retry_until_ok(
                    self.main_connection[database][coll].find,
                    {'_id': {'$in': bson_obj_id_list}},
                    fields=self._fields
                )
                #doc list are docs in target system, to_update are
                #docs in mongo
                doc_hash = {}  # hash by _id
                for doc in doc_list:
                    doc_hash[bson.objectid.ObjectId(doc['_id'])] = doc

                to_index = []

                def collect_existing_docs():
                    for doc in to_update:
                        if doc['_id'] in doc_hash:
                            del doc_hash[doc['_id']]
                            to_index.append(doc)
                retry_until_ok(collect_existing_docs)

                #delete the inconsistent documents
                logging.debug("OplogThread: Rollback, removing inconsistent "
                              "docs.")
                remov_inc = 0
                for doc in doc_hash.values():
                    try:
                        dm.remove(doc)
                        remov_inc += 1
                        logging.debug("OplogThread: Rollback, removed %s " %
                                      str(doc))
                    except errors.OperationFailed:
                        logging.warning(
                            "Could not delete document during rollback: %s "
                            "This can happen if this document was already "
                            "removed by another rollback happening at the "
                            "same time." % str(doc)
                        )

                logging.debug("OplogThread: Rollback, removed %d docs." %
                              remov_inc)

                #insert the ones from mongo
                logging.debug("OplogThread: Rollback, inserting documents "
                              "from mongo.")
                insert_inc = 0
                fail_insert_inc = 0
                for doc in to_index:
                    doc['_ts'] = util.bson_ts_to_long(rollback_cutoff_ts)
                    doc['ns'] = self.dest_mapping.get(namespace, namespace)
                    try:
                        insert_inc += 1
                        dm.upsert(doc)
                    except errors.OperationFailed as e:
                        fail_insert_inc += 1
                        logging.error("OplogThread: Rollback, Unable to "
                                      "insert %s with exception %s"
                                      % (doc, str(e)))

        logging.debug("OplogThread: Rollback, Successfully inserted %d "
                      " documents and failed to insert %d"
                      " documents.  Returning a rollback cutoff time of %s "
                      % (insert_inc, fail_insert_inc, str(rollback_cutoff_ts)))

        return rollback_cutoff_ts<|MERGE_RESOLUTION|>--- conflicted
+++ resolved
@@ -41,11 +41,8 @@
                  doc_manager, oplog_progress_dict, namespace_set, auth_key,
                  auth_username, repl_set=None, collection_dump=True,
                  batch_size=DEFAULT_BATCH_SIZE, fields=None,
-<<<<<<< HEAD
                  dest_mapping={}, continue_on_error=False, gridfs_set=None):
-=======
-                 dest_mapping={}, continue_on_error=False):
->>>>>>> 9b34b896
+
         """Initialize the oplog thread.
         """
         super(OplogThread, self).__init__()
@@ -491,18 +488,10 @@
                         attempts += 1
                         time.sleep(1)
 
-<<<<<<< HEAD
-
         def upsert_each(dm):
             num_inserted = 0
             num_failed = 0
             for num, doc in enumerate(self.docs_to_dump(dump_set)):
-=======
-        def upsert_each(dm):
-            num_inserted = 0
-            num_failed = 0
-            for num, doc in enumerate(docs_to_dump()):
->>>>>>> 9b34b896
                 if num % 10000 == 0:
                     logging.debug("Upserted %d docs." % num)
                 try:
@@ -521,11 +510,7 @@
 
         def upsert_all(dm):
             try:
-<<<<<<< HEAD
                 dm.bulk_upsert(self.docs_to_dump(dump_set))
-=======
-                dm.bulk_upsert(docs_to_dump())
->>>>>>> 9b34b896
             except Exception as e:
                 if self.continue_on_error:
                     logging.exception("OplogThread: caught exception"
@@ -537,11 +522,7 @@
 
         def do_dump(dm, error_queue):
             try:
-<<<<<<< HEAD
                 # Dump the documents, bulk upsert if possible
-=======
-                # Bulk upsert if possible
->>>>>>> 9b34b896
                 if hasattr(dm, "bulk_upsert"):
                     logging.debug("OplogThread: Using bulk upsert function for "
                                   "collection dump")
@@ -552,15 +533,12 @@
                         "bulk_upsert method.  Upserting documents "
                         "serially for collection dump." % str(dm))
                     upsert_each(dm)
-<<<<<<< HEAD
 
                 # Dump Gridfs files
                 for doc in self.docs_to_dump(self.gridfs_files_set):
                     dm.upsert_file(
                         GridFSFile(self.main_connection, doc))
-                
-=======
->>>>>>> 9b34b896
+
             except:
                 # Likely exceptions:
                 # pymongo.errors.OperationFailure,
