# Copyright 2013-2014 MongoDB, Inc.
#
# Licensed under the Apache License, Version 2.0 (the "License");
# you may not use this file except in compliance with the License.
# You may obtain a copy of the License at
#
# http://www.apache.org/licenses/LICENSE-2.0
#
# Unless required by applicable law or agreed to in writing, software
# distributed under the License is distributed on an "AS IS" BASIS,
# WITHOUT WARRANTIES OR CONDITIONS OF ANY KIND, either express or implied.
# See the License for the specific language governing permissions and
# limitations under the License.

"""Tails the oplog of a shard and returns entries
"""

import bson
import logging
try:
    import Queue as queue
except ImportError:
    import queue
import pymongo
import sys
import time
import threading
import traceback
from mongo_connector import errors, util
from mongo_connector.constants import DEFAULT_BATCH_SIZE
from mongo_connector.util import retry_until_ok

from pymongo import MongoClient

LOG = logging.getLogger(__name__)


class OplogThread(threading.Thread):
    """OplogThread gathers the updates for a single oplog.
    """
    def __init__(self, primary_conn, main_address, oplog_coll, is_sharded,
                 doc_managers, oplog_progress_dict, namespace_set, auth_key,
                 auth_username, repl_set=None, collection_dump=True,
                 batch_size=DEFAULT_BATCH_SIZE, fields=None,
                 dest_mapping={}, continue_on_error=False):
        """Initialize the oplog thread.
        """
        super(OplogThread, self).__init__()

        self.batch_size = batch_size

        #The connection to the primary for this replicaSet.
        self.primary_connection = primary_conn

        #Boolean chooses whether to dump the entire collection if no timestamp
        # is present in the config file
        self.collection_dump = collection_dump

        #The mongos for sharded setups
        #Otherwise the same as primary_connection.
        #The value is set later on.
        self.main_connection = None

        #The connection to the oplog collection
        self.oplog = oplog_coll

        #Boolean describing whether the cluster is sharded or not
        self.is_sharded = is_sharded

        #A document manager for each target system.
        #These are the same for all threads.
        self.doc_managers = doc_managers

        #Boolean describing whether or not the thread is running.
        self.running = True

        #Stores the timestamp of the last oplog entry read.
        self.checkpoint = None

        #A dictionary that stores OplogThread/timestamp pairs.
        #Represents the last checkpoint for a OplogThread.
        self.oplog_progress = oplog_progress_dict

        #The set of namespaces to process from the mongo cluster.
        self.namespace_set = namespace_set

        #allow commands to be retrieved from the oplog
        self.oplog_ns_set = []
        self.oplog_ns_set.extend(self.namespace_set)
        self.oplog_ns_set.extend(set(
            ns.split('.', 1)[0] + '.$cmd' for ns in self.namespace_set))
        if self.oplog_ns_set:
            self.oplog_ns_set.append("admin.$cmd")

        #The dict of source namespaces to destination namespaces
        self.dest_mapping = dest_mapping

        #Whether the collection dump gracefully handles exceptions
        self.continue_on_error = continue_on_error

        #If authentication is used, this is an admin password.
        self.auth_key = auth_key

        #This is the username used for authentication.
        self.auth_username = auth_username

        # Set of fields to export
        self.fields = fields

        LOG.info('OplogThread: Initializing oplog thread')

        if is_sharded:
            self.main_connection = MongoClient(main_address)
        else:
            self.main_connection = MongoClient(main_address,
                                               replicaSet=repl_set)
            self.oplog = self.main_connection['local']['oplog.rs']

        if auth_key is not None:
            #Authenticate for the whole system
            self.primary_connection['admin'].authenticate(
                auth_username, auth_key)
            self.main_connection['admin'].authenticate(
                auth_username, auth_key)
        if not self.oplog.find_one():
            err_msg = 'OplogThread: No oplog for thread:'
            LOG.warning('%s %s' % (err_msg, self.primary_connection))

    @property
    def fields(self):
        return self._fields

    @fields.setter
    def fields(self, value):
        if value:
            self._fields = set(value)
            # Always include _id field
            self._fields.add('_id')
        else:
            self._fields = None

    def run(self):
        """Start the oplog worker.
        """
        LOG.debug("OplogThread: Run thread started")
        while self.running is True:
            LOG.debug("OplogThread: Getting cursor")
            cursor = self.init_cursor()
<<<<<<< HEAD
            LOG.debug("OplogThread: Got the cursor, go go go!")
=======
>>>>>>> 93f611d5

            # we've fallen too far behind
            if cursor is None and self.checkpoint is not None:
                err_msg = "OplogThread: Last entry no longer in oplog"
                effect = "cannot recover!"
                LOG.error('%s %s %s' % (err_msg, effect, self.oplog))
                self.running = False
                continue

<<<<<<< HEAD
            #The only entry is the last one we processed
            if cursor is None or util.retry_until_ok(cursor.count) == 1:
                LOG.debug("OplogThread: Last entry is the one we "
                          "already processed.  Up to date.  Sleeping.")
=======
            if cursor:
                cursor_len = util.retry_until_ok(
                    cursor.count, with_limit_and_skip=True)
            else:
                cursor_len = 0

            if cursor_len == 0:
                logging.debug("OplogThread: Last entry is the one we "
                              "already processed.  Up to date.  Sleeping.")
>>>>>>> 93f611d5
                time.sleep(1)
                continue

            logging.debug("OplogThread: Got the cursor, count is %d"
                          % cursor_len)

            last_ts = None
            err = False
            remove_inc = 0
            upsert_inc = 0
            update_inc = 0
            try:
                LOG.debug("OplogThread: about to process new oplog "
                          "entries")
                while cursor.alive and self.running:
                    LOG.debug("OplogThread: Cursor is still"
                              " alive and thread is still running.")
                    for n, entry in enumerate(cursor):

                        LOG.debug("OplogThread: Iterating through cursor,"
                                  " document number in this cursor is %d"
                                  % n)
                        # Break out if this thread should stop
                        if not self.running:
                            break

                        # Don't replicate entries resulting from chunk moves
                        if entry.get("fromMigrate"):
                            continue

                        # Take fields out of the oplog entry that
                        # shouldn't be replicated. This may nullify
                        # the document if there's nothing to do.
                        if not self.filter_oplog_entry(entry):
                            continue

                        #sync the current oplog operation
                        operation = entry['op']
                        ns = entry['ns']

                        db, coll = ns.split('.', 1)
                        if coll.startswith("system."):
                            continue

                        # use namespace mapping if one exists
                        ns = self.dest_mapping.get(ns, ns)

                        for docman in self.doc_managers:
                            try:
                                LOG.debug("OplogThread: Operation for this "
                                          "entry is %s" % str(operation))

                                # Command
                                if operation == 'c':
                                    # use unmapped namespace
                                    db = entry['ns'].split('.', 1)[0]
                                    doc = entry.get('o')
                                    doc['db'] = db
                                    self.apply_command(docman, doc)

                                # Remove
                                elif operation == 'd':
                                    entry['_id'] = entry['o']['_id']
                                    entry['ns'] = ns
                                    docman.remove(entry)
                                    remove_inc += 1

                                # Insert
                                elif operation == 'i':  # Insert
                                    # Retrieve inserted document from
                                    # 'o' field in oplog record
                                    doc = entry.get('o')
                                    # Extract timestamp and namespace
                                    doc['_ts'] = util.bson_ts_to_long(
                                        entry['ts'])
                                    doc['ns'] = ns
                                    docman.upsert(doc)
                                    upsert_inc += 1

                                # Update
                                elif operation == 'u':
                                    doc = {"_id": entry['o2']['_id'],
                                           "_ts": util.bson_ts_to_long(
                                               entry['ts']),
                                           "ns": ns}
                                    # 'o' field contains the update spec
                                    docman.update(doc, entry.get('o', {}))
                                    update_inc += 1

                            except errors.OperationFailed:
                                LOG.exception(
                                    "Unable to process oplog document %r"
                                    % entry)
                            except errors.ConnectionFailed:
                                LOG.exception(
                                    "Connection failed while processing oplog "
                                    "document %r" % entry)

                        if (remove_inc + upsert_inc + update_inc) % 1000 == 0:
                            LOG.debug(
                                "OplogThread: Documents removed: %d, "
                                "inserted: %d, updated: %d so far" % (
                                    remove_inc, upsert_inc, update_inc))

                        LOG.debug("OplogThread: Doc is processed.")

                        last_ts = entry['ts']

                        # update timestamp per batch size
                        # n % -1 (default for self.batch_size) == 0 for all n
                        if n % self.batch_size == 1 and last_ts is not None:
                            self.checkpoint = last_ts
                            self.update_checkpoint()

                    # update timestamp after running through oplog
                    if last_ts is not None:
                        LOG.debug("OplogThread: updating checkpoint after"
                                  "processing new oplog entries")
                        self.checkpoint = last_ts
                        self.update_checkpoint()

            except (pymongo.errors.AutoReconnect,
                    pymongo.errors.OperationFailure,
                    pymongo.errors.ConfigurationError):
                LOG.exception(
                    "Cursor closed due to an exception. "
                    "Will attempt to reconnect.")
                err = True

            if err is True and self.auth_key is not None:
                self.primary_connection['admin'].authenticate(
                    self.auth_username, self.auth_key)
                self.main_connection['admin'].authenticate(
                    self.auth_username, self.auth_key)
                err = False

            # update timestamp before attempting to reconnect to MongoDB,
            # after being join()'ed, or if the cursor closes
            if last_ts is not None:
                LOG.debug("OplogThread: updating checkpoint after an "
                          "Exception, cursor closing, or join() on this"
                          "thread.")
                self.checkpoint = last_ts
                self.update_checkpoint()

            LOG.debug("OplogThread: Sleeping. Documents removed: %d, "
                      "upserted: %d, updated: %d"
                      % (remove_inc, upsert_inc, update_inc))
            time.sleep(2)

    def join(self):
        """Stop this thread from managing the oplog.
        """
        LOG.debug("OplogThread: exiting due to join call.")
        self.running = False
        threading.Thread.join(self)

    # Rewrites a oplog command entry based on the namespace set and mapping,
    # and passes the result to the given doc manager.
    def apply_command(self, dm, doc):
        def map_ns(ns):
            if not self.namespace_set:
                return ns
            elif ns not in self.namespace_set:
                return None
            else:
                return self.dest_mapping.get(ns, ns)

        def rewrite_ns_arg(key):
            doc[key] = map_ns(doc['db'] + '.' + doc[key])
            return doc[key]

        def rewrite_coll_arg(key):
            ns = map_ns(doc['db'] + '.' + doc[key])
            if ns:
                doc['db'], doc[key] = ns.split('.', 1)
            return ns

        if doc['db'] == 'admin':
            if doc.get('renameCollection'):
                from_ns = rewrite_ns_arg('renameCollection')
                to_ns = rewrite_ns_arg('to')
                if from_ns is None:
                    raise OperationFailed(
                        "Cannot replicate renameCollection operation:"
                        " \"%s\" does not exist on the target system" %
                        doc.get('renameCollection'))
                if to_ns is None:
                    # Since the to_ns is not replicated, we can just drop it
                    to_db, to_coll = to_ns.split('.', 1)
                    return self.apply_command(dm, {
                        'db': to_db,
                        'drop': to_coll
                    })
                else:
                    dm.handle_command(doc)
        else:
            if doc.get('dropDatabase'):
                if not self.dest_mapping:
                    return dm.handle_command(doc)
                else:
                    # If there are namespace mappings, we have to
                    # drop each collection in the database individually.
                    for ns in self.namespace_set:
                        db2, coll2 = ns.split('.', 1)
                        if db2 == doc['db']:
                            self.apply_command(dm, {
                                'db': db2,
                                'drop': coll2
                            })
                        return

            if doc.get('create') and \
               rewrite_coll_arg('create'):
                return dm.handle_command(doc)

            if doc.get('drop') and \
               rewrite_coll_arg('drop'):
                return dm.handle_command(doc)

        return dm.handle_command(doc)

    def filter_oplog_entry(self, entry):
        """Remove fields from an oplog entry that should not be replicated."""
        if not self._fields:
            return entry

        def pop_excluded_fields(doc):
            for key in set(doc) - self._fields:
                doc.pop(key)

        # 'i' indicates an insert. 'o' field is the doc to be inserted.
        if entry['op'] == 'i':
            pop_excluded_fields(entry['o'])
        # 'u' indicates an update. 'o' field is the update spec.
        elif entry['op'] == 'u':
            pop_excluded_fields(entry['o'].get("$set", {}))
            pop_excluded_fields(entry['o'].get("$unset", {}))
            # not allowed to have empty $set/$unset, so remove if empty
            if "$set" in entry['o'] and not entry['o']['$set']:
                entry['o'].pop("$set")
            if "$unset" in entry['o'] and not entry['o']['$unset']:
                entry['o'].pop("$unset")
            if not entry['o']:
                return None

        return entry

    def get_oplog_cursor(self, timestamp=None):
        """Get a cursor to the oplog after the given timestamp, filtering
        entries not in the namespace set.
        If no timestamp is specified, returns a cursor to the entire oplog.
        """
<<<<<<< HEAD

        LOG.debug("OplogThread: Getting the oplog cursor and moving it "
                  "to the proper place in the oplog.")

        if timestamp is None:
            return None

        cursor, cursor_len = None, 0
        while (True):
            try:
                LOG.debug("OplogThread: Getting the oplog cursor "
                          "in the while true loop for get_oplog_cursor")
                if not self.oplog_ns_set:
=======
        while (True):
            try:
                query = {}
                if self.namespace_set:
                    query['ns'] = {'$in': self.namespace_set}

                if timestamp is None:
>>>>>>> 93f611d5
                    cursor = self.oplog.find(
                        query, tailable=True, await_data=True)
                else:
                    query['ts'] = {'$gte': timestamp}
                    cursor = self.oplog.find(
<<<<<<< HEAD
                        {'ts': {'$gte': timestamp},
                         'ns': {'$in': self.oplog_ns_set}},
                        tailable=True, await_data=True
                    )
                # Applying 8 as the mask to the cursor enables OplogReplay
                cursor.add_option(8)
                LOG.debug("OplogThread: Cursor created, getting a count.")
                cursor_len = cursor.count()
                LOG.debug("OplogThread: Count is %d" % cursor_len)
                break
=======
                        query, tailable=True, await_data=True)
                    # Applying 8 as the mask to the cursor enables OplogReplay
                    cursor.add_option(8)
                return cursor

>>>>>>> 93f611d5
            except (pymongo.errors.AutoReconnect,
                    pymongo.errors.OperationFailure,
                    pymongo.errors.ConfigurationError):
                pass
<<<<<<< HEAD
        if cursor_len == 0:
            LOG.debug("OplogThread: Initiating rollback from "
                      "get_oplog_cursor")
            #rollback, we are past the last element in the oplog
            timestamp = self.rollback()

            LOG.info('Finished rollback')
            return self.get_oplog_cursor(timestamp)
        first_oplog_entry = retry_until_ok(lambda: cursor[0])
        cursor_ts_long = util.bson_ts_to_long(first_oplog_entry.get("ts"))
        given_ts_long = util.bson_ts_to_long(timestamp)
        if cursor_ts_long > given_ts_long:
            # first entry in oplog is beyond timestamp, we've fallen behind!
            return None
        elif cursor_len == 1:     # means we are the end of the oplog
            self.checkpoint = timestamp
            #to commit new TS after rollbacks

            return cursor
        elif cursor_len > 1:
            doc = retry_until_ok(next, cursor)
            if timestamp == doc['ts']:
                return cursor
            else:               # error condition
                LOG.error('OplogThread: %s Bad timestamp in config file'
                          % self.oplog)
                return None
=======
>>>>>>> 93f611d5

    def dump_collection(self):
        """Dumps collection into the target system.

        This method is called when we're initializing the cursor and have no
        configs i.e. when we're starting for the first time.
        """

        dump_set = self.namespace_set or []
        LOG.debug("OplogThread: Dumping set of collections %s " % dump_set)

        #no namespaces specified
        if not self.namespace_set:
            db_list = retry_until_ok(self.main_connection.database_names)
            for database in db_list:
                if database == "config" or database == "local":
                    continue
                coll_list = retry_until_ok(
                    self.main_connection[database].collection_names)
                for coll in coll_list:
                    if coll.startswith("system"):
                        continue
                    namespace = "%s.%s" % (database, coll)
                    dump_set.append(namespace)

        timestamp = util.retry_until_ok(self.get_last_oplog_timestamp)
        if timestamp is None:
            return None
        long_ts = util.bson_ts_to_long(timestamp)

        def docs_to_dump():
            for namespace in dump_set:
                LOG.info("OplogThread: dumping collection %s"
                         % namespace)
                database, coll = namespace.split('.', 1)
                last_id = None
                attempts = 0

                # Loop to handle possible AutoReconnect
                while attempts < 60:
                    target_coll = self.main_connection[database][coll]
                    if not last_id:
                        cursor = util.retry_until_ok(
                            target_coll.find,
                            fields=self._fields,
                            sort=[("_id", pymongo.ASCENDING)]
                        )
                    else:
                        cursor = util.retry_until_ok(
                            target_coll.find,
                            {"_id": {"$gt": last_id}},
                            fields=self._fields,
                            sort=[("_id", pymongo.ASCENDING)]
                        )
                    try:
                        for doc in cursor:
                            if not self.running:
                                raise StopIteration
                            doc["ns"] = self.dest_mapping.get(
                                namespace, namespace)
                            doc["_ts"] = long_ts
                            last_id = doc["_id"]
                            yield doc
                        break
                    except pymongo.errors.AutoReconnect:
                        attempts += 1
                        time.sleep(1)

        def upsert_each(dm):
            num_inserted = 0
            num_failed = 0
            for num, doc in enumerate(docs_to_dump()):
                if num % 10000 == 0:
                    LOG.debug("Upserted %d docs." % num)
                try:
                    dm.upsert(doc)
                    num_inserted += 1
                except Exception:
                    if self.continue_on_error:
                        LOG.exception(
                            "Could not upsert document: %r" % doc)
                        num_failed += 1
                    else:
                        raise
            LOG.debug("Upserted %d docs" % num_inserted)
            if num_failed > 0:
                LOG.error("Failed to upsert %d docs" % num_failed)

        def upsert_all(dm):
            try:
                dm.bulk_upsert(docs_to_dump())
            except Exception as e:
                if self.continue_on_error:
                    LOG.exception("OplogThread: caught exception"
                                  " during bulk upsert, re-upserting"
                                  " documents serially")
                    upsert_each(dm)
                else:
                    raise

        def do_dump(dm, error_queue):
            try:
                # Bulk upsert if possible
                if hasattr(dm, "bulk_upsert"):
                    LOG.debug("OplogThread: Using bulk upsert function for "
                              "collection dump")
                    upsert_all(dm)
                else:
                    LOG.debug(
                        "OplogThread: DocManager %s has no "
                        "bulk_upsert method.  Upserting documents "
                        "serially for collection dump." % str(dm))
                    upsert_each(dm)
            except:
                # Likely exceptions:
                # pymongo.errors.OperationFailure,
                # mongo_connector.errors.ConnectionFailed
                # mongo_connector.errors.OperationFailed
                error_queue.put(sys.exc_info())


        # Extra threads (if any) that assist with collection dumps
        dumping_threads = []
        # Did the dump succeed for all target systems?
        dump_success = True
        # Holds any exceptions we can't recover from
        errors = queue.Queue()

        if len(self.doc_managers) == 1:
            do_dump(self.doc_managers[0], errors)
        else:
            # Slight performance gain breaking dump into separate
            # threads if > 1 replication target
            for dm in self.doc_managers:
                t = threading.Thread(target=do_dump, args=(dm, errors))
                dumping_threads.append(t)
                t.start()
            # cleanup
            for t in dumping_threads:
                t.join()

        # Print caught exceptions
        try:
            while True:
                klass, value, trace = errors.get_nowait()
                dump_success = False
                traceback.print_exception(klass, value, trace)
        except queue.Empty:
            pass

        if not dump_success:
            err_msg = "OplogThread: Failed during dump collection"
            effect = "cannot recover!"
            LOG.error('%s %s %s' % (err_msg, effect, self.oplog))
            self.running = False
            return None

        return timestamp

    def get_last_oplog_timestamp(self):
        """Return the timestamp of the latest entry in the oplog.
        """
        if not self.oplog_ns_set:
            curr = self.oplog.find().sort(
                '$natural', pymongo.DESCENDING
            ).limit(1)
        else:
            curr = self.oplog.find(
                {'ns': {'$in': self.oplog_ns_set}}
            ).sort('$natural', pymongo.DESCENDING).limit(1)

        if curr.count(with_limit_and_skip=True) == 0:
            return None

        LOG.debug("OplogThread: Last oplog entry has timestamp %d."
                  % curr[0]['ts'].time)
        return curr[0]['ts']

    def init_cursor(self):
        """Position the cursor appropriately.

        The cursor is set to either the beginning of the oplog, or
        wherever it was last left off.
        """
<<<<<<< HEAD
        LOG.debug("OplogThread: Initializing the oplog cursor.")
        timestamp = self.read_last_checkpoint()

        if timestamp is None and self.collection_dump:
            timestamp = self.dump_collection()
            if timestamp:
                msg = "Dumped collection into target system"
                LOG.info('OplogThread: %s %s'
                         % (self.oplog, msg))
        elif timestamp is None:
            # set timestamp to top of oplog
            timestamp = retry_until_ok(self.get_last_oplog_timestamp)
=======
        timestamp = self.read_last_checkpoint()

        if timestamp is None:
            if self.collection_dump:
                # dump collection and update checkpoint
                timestamp = self.dump_collection()
                if timestamp is None:
                    return None
            else:
                # Collection dump disabled:
                # return cursor to beginning of oplog.
                return self.get_oplog_cursor()
>>>>>>> 93f611d5

        self.checkpoint = timestamp
        self.update_checkpoint()

        cursor = self.get_oplog_cursor(timestamp)
        cursor_len = util.retry_until_ok(cursor.count)

        if cursor_len == 0:
            # rollback, update checkpoint, and retry
            logging.debug("OplogThread: Initiating rollback from "
                          "get_oplog_cursor")
            self.checkpoint = self.rollback()
            self.update_checkpoint()
            return self.init_cursor()

        # first entry should be last oplog entry processed
        first_oplog_entry = retry_until_ok(lambda: cursor[0])
        cursor_ts_long = util.bson_ts_to_long(first_oplog_entry.get("ts"))
        given_ts_long = util.bson_ts_to_long(timestamp)
        if cursor_ts_long > given_ts_long:
            # first entry in oplog is beyond timestamp, we've fallen behind!
            return None

        # we don't want to process the first entry twice
        return cursor.skip(1)

    def update_checkpoint(self):
        """Store the current checkpoint in the oplog progress dictionary.
        """
        with self.oplog_progress as oplog_prog:
            oplog_dict = oplog_prog.get_dict()
            oplog_dict[str(self.oplog)] = self.checkpoint
            LOG.debug("OplogThread: oplog checkpoint updated to %s" %
                      str(self.checkpoint))

    def read_last_checkpoint(self):
        """Read the last checkpoint from the oplog progress dictionary.
        """
        oplog_str = str(self.oplog)
        ret_val = None

        with self.oplog_progress as oplog_prog:
            oplog_dict = oplog_prog.get_dict()
            if oplog_str in oplog_dict.keys():
                ret_val = oplog_dict[oplog_str]

        LOG.debug("OplogThread: reading last checkpoint as %s " %
                  str(ret_val))
        return ret_val

    def rollback(self):
        """Rollback target system to consistent state.

        The strategy is to find the latest timestamp in the target system and
        the largest timestamp in the oplog less than the latest target system
        timestamp. This defines the rollback window and we just roll these
        back until the oplog and target system are in consistent states.
        """
        # Find the most recently inserted document in each target system
        LOG.debug("OplogThread: Initiating rollback sequence to bring "
                  "system into a consistent state.")
        last_docs = []
        for dm in self.doc_managers:
            dm.commit()
            last_docs.append(dm.get_last_doc())

        # Of these documents, which is the most recent?
        last_inserted_doc = max(last_docs,
                                key=lambda x: x["_ts"] if x else float("-inf"))

        # Nothing has been replicated. No need to rollback target systems
        if last_inserted_doc is None:
            return None

        # Find the oplog entry that touched the most recent document.
        # We'll use this to figure where to pick up the oplog later.
        target_ts = util.long_to_bson_ts(last_inserted_doc['_ts'])
        last_oplog_entry = util.retry_until_ok(
            self.oplog.find_one,
            {'ts': {'$lte': target_ts}},
            sort=[('$natural', pymongo.DESCENDING)]
        )

        LOG.debug("OplogThread: last oplog entry is %s"
                  % str(last_oplog_entry))

        # The oplog entry for the most recent document doesn't exist anymore.
        # If we've fallen behind in the oplog, this will be caught later
        if last_oplog_entry is None:
            return None

        # rollback_cutoff_ts happened *before* the rollback
        rollback_cutoff_ts = last_oplog_entry['ts']
        start_ts = util.bson_ts_to_long(rollback_cutoff_ts)
        # timestamp of the most recent document on any target system
        end_ts = last_inserted_doc['_ts']

        for dm in self.doc_managers:
            rollback_set = {}   # this is a dictionary of ns:list of docs

            # group potentially conflicted documents by namespace
            for doc in dm.search(start_ts, end_ts):
                if doc['ns'] in rollback_set:
                    rollback_set[doc['ns']].append(doc)
                else:
                    rollback_set[doc['ns']] = [doc]

            # retrieve these documents from MongoDB, either updating
            # or removing them in each target system
            for namespace, doc_list in rollback_set.items():
                # Get the original namespace
                original_namespace = namespace
                for source_name, dest_name in self.dest_mapping.items():
                    if dest_name == namespace:
                        original_namespace = source_name

                database, coll = original_namespace.split('.', 1)
                obj_id = bson.objectid.ObjectId
                bson_obj_id_list = [obj_id(doc['_id']) for doc in doc_list]

                to_update = util.retry_until_ok(
                    self.main_connection[database][coll].find,
                    {'_id': {'$in': bson_obj_id_list}},
                    fields=self._fields
                )
                #doc list are docs in target system, to_update are
                #docs in mongo
                doc_hash = {}  # hash by _id
                for doc in doc_list:
                    doc_hash[bson.objectid.ObjectId(doc['_id'])] = doc

                to_index = []

                def collect_existing_docs():
                    for doc in to_update:
                        if doc['_id'] in doc_hash:
                            del doc_hash[doc['_id']]
                            to_index.append(doc)
                retry_until_ok(collect_existing_docs)

                #delete the inconsistent documents
                LOG.debug("OplogThread: Rollback, removing inconsistent "
                          "docs.")
                remov_inc = 0
                for doc in doc_hash.values():
                    try:
                        dm.remove(doc)
                        remov_inc += 1
                        LOG.debug("OplogThread: Rollback, removed %s " %
                                  str(doc))
                    except errors.OperationFailed:
                        LOG.warning(
                            "Could not delete document during rollback: %s "
                            "This can happen if this document was already "
                            "removed by another rollback happening at the "
                            "same time." % str(doc)
                        )

                LOG.debug("OplogThread: Rollback, removed %d docs." %
                          remov_inc)

                #insert the ones from mongo
                LOG.debug("OplogThread: Rollback, inserting documents "
                          "from mongo.")
                insert_inc = 0
                fail_insert_inc = 0
                for doc in to_index:
                    doc['_ts'] = util.bson_ts_to_long(rollback_cutoff_ts)
                    doc['ns'] = self.dest_mapping.get(namespace, namespace)
                    try:
                        insert_inc += 1
                        dm.upsert(doc)
                    except errors.OperationFailed as e:
                        fail_insert_inc += 1
                        LOG.exception("OplogThread: Rollback, Unable to "
                                      "insert %s" % doc)

        LOG.debug("OplogThread: Rollback, Successfully inserted %d "
                  " documents and failed to insert %d"
                  " documents.  Returning a rollback cutoff time of %s "
                  % (insert_inc, fail_insert_inc, str(rollback_cutoff_ts)))

        return rollback_cutoff_ts<|MERGE_RESOLUTION|>--- conflicted
+++ resolved
@@ -146,10 +146,6 @@
         while self.running is True:
             LOG.debug("OplogThread: Getting cursor")
             cursor = self.init_cursor()
-<<<<<<< HEAD
-            LOG.debug("OplogThread: Got the cursor, go go go!")
-=======
->>>>>>> 93f611d5
 
             # we've fallen too far behind
             if cursor is None and self.checkpoint is not None:
@@ -159,12 +155,6 @@
                 self.running = False
                 continue
 
-<<<<<<< HEAD
-            #The only entry is the last one we processed
-            if cursor is None or util.retry_until_ok(cursor.count) == 1:
-                LOG.debug("OplogThread: Last entry is the one we "
-                          "already processed.  Up to date.  Sleeping.")
-=======
             if cursor:
                 cursor_len = util.retry_until_ok(
                     cursor.count, with_limit_and_skip=True)
@@ -174,7 +164,6 @@
             if cursor_len == 0:
                 logging.debug("OplogThread: Last entry is the one we "
                               "already processed.  Up to date.  Sleeping.")
->>>>>>> 93f611d5
                 time.sleep(1)
                 continue
 
@@ -428,86 +417,27 @@
         entries not in the namespace set.
         If no timestamp is specified, returns a cursor to the entire oplog.
         """
-<<<<<<< HEAD
-
-        LOG.debug("OplogThread: Getting the oplog cursor and moving it "
-                  "to the proper place in the oplog.")
-
-        if timestamp is None:
-            return None
-
-        cursor, cursor_len = None, 0
-        while (True):
-            try:
-                LOG.debug("OplogThread: Getting the oplog cursor "
-                          "in the while true loop for get_oplog_cursor")
-                if not self.oplog_ns_set:
-=======
         while (True):
             try:
                 query = {}
-                if self.namespace_set:
-                    query['ns'] = {'$in': self.namespace_set}
+                if self.oplog_ns_set:
+                    query['ns'] = {'$in': self.oplog_ns_set}
 
                 if timestamp is None:
->>>>>>> 93f611d5
                     cursor = self.oplog.find(
                         query, tailable=True, await_data=True)
                 else:
                     query['ts'] = {'$gte': timestamp}
                     cursor = self.oplog.find(
-<<<<<<< HEAD
-                        {'ts': {'$gte': timestamp},
-                         'ns': {'$in': self.oplog_ns_set}},
-                        tailable=True, await_data=True
-                    )
-                # Applying 8 as the mask to the cursor enables OplogReplay
-                cursor.add_option(8)
-                LOG.debug("OplogThread: Cursor created, getting a count.")
-                cursor_len = cursor.count()
-                LOG.debug("OplogThread: Count is %d" % cursor_len)
-                break
-=======
                         query, tailable=True, await_data=True)
                     # Applying 8 as the mask to the cursor enables OplogReplay
                     cursor.add_option(8)
                 return cursor
 
->>>>>>> 93f611d5
             except (pymongo.errors.AutoReconnect,
                     pymongo.errors.OperationFailure,
                     pymongo.errors.ConfigurationError):
                 pass
-<<<<<<< HEAD
-        if cursor_len == 0:
-            LOG.debug("OplogThread: Initiating rollback from "
-                      "get_oplog_cursor")
-            #rollback, we are past the last element in the oplog
-            timestamp = self.rollback()
-
-            LOG.info('Finished rollback')
-            return self.get_oplog_cursor(timestamp)
-        first_oplog_entry = retry_until_ok(lambda: cursor[0])
-        cursor_ts_long = util.bson_ts_to_long(first_oplog_entry.get("ts"))
-        given_ts_long = util.bson_ts_to_long(timestamp)
-        if cursor_ts_long > given_ts_long:
-            # first entry in oplog is beyond timestamp, we've fallen behind!
-            return None
-        elif cursor_len == 1:     # means we are the end of the oplog
-            self.checkpoint = timestamp
-            #to commit new TS after rollbacks
-
-            return cursor
-        elif cursor_len > 1:
-            doc = retry_until_ok(next, cursor)
-            if timestamp == doc['ts']:
-                return cursor
-            else:               # error condition
-                LOG.error('OplogThread: %s Bad timestamp in config file'
-                          % self.oplog)
-                return None
-=======
->>>>>>> 93f611d5
 
     def dump_collection(self):
         """Dumps collection into the target system.
@@ -692,20 +622,6 @@
         The cursor is set to either the beginning of the oplog, or
         wherever it was last left off.
         """
-<<<<<<< HEAD
-        LOG.debug("OplogThread: Initializing the oplog cursor.")
-        timestamp = self.read_last_checkpoint()
-
-        if timestamp is None and self.collection_dump:
-            timestamp = self.dump_collection()
-            if timestamp:
-                msg = "Dumped collection into target system"
-                LOG.info('OplogThread: %s %s'
-                         % (self.oplog, msg))
-        elif timestamp is None:
-            # set timestamp to top of oplog
-            timestamp = retry_until_ok(self.get_last_oplog_timestamp)
-=======
         timestamp = self.read_last_checkpoint()
 
         if timestamp is None:
@@ -718,7 +634,6 @@
                 # Collection dump disabled:
                 # return cursor to beginning of oplog.
                 return self.get_oplog_cursor()
->>>>>>> 93f611d5
 
         self.checkpoint = timestamp
         self.update_checkpoint()
