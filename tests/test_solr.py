--- conflicted
+++ resolved
@@ -32,17 +32,11 @@
     from pymongo import Connection    
 
 from tests.setup_cluster import (kill_mongo_proc,
-<<<<<<< HEAD
-                                start_mongo_proc,
-                                start_cluster,
-                                kill_all)
-from tests.util import wait_for
-=======
                                  start_mongo_proc,
                                  start_cluster,
                                  kill_all,
                                  PORTS_ONE)
->>>>>>> 45a01aca
+from tests.util import wait_for
 from pysolr import Solr, SolrError
 from mongo_connector.connector import Connector
 from pymongo.errors import OperationFailure, AutoReconnect
