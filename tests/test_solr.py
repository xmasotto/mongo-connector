# Copyright 2013-2014 MongoDB, Inc.
#
# Licensed under the Apache License, Version 2.0 (the "License");
# you may not use this file except in compliance with the License.
# You may obtain a copy of the License at
#
# http://www.apache.org/licenses/LICENSE-2.0
#
# Unless required by applicable law or agreed to in writing, software
# distributed under the License is distributed on an "AS IS" BASIS,
# WITHOUT WARRANTIES OR CONDITIONS OF ANY KIND, either express or implied.
# See the License for the specific language governing permissions and
# limitations under the License.

"""Test Solr search using the synchronizer, i.e. as it would be used by an user
    """
import logging
import os
import time
import sys
if sys.version_info[:2] == (2, 6):
    import unittest2 as unittest
else:
    import unittest

sys.path[0:0] = [""]

from gridfs import GridFS
from pymongo import MongoClient

from tests import solr_pair, mongo_host, STRESS_COUNT
from tests.setup_cluster import (start_replica_set,
                                 kill_replica_set,
                                 restart_mongo_proc,
                                 kill_mongo_proc)
from tests.util import assert_soon
from pysolr import Solr, SolrError
from mongo_connector.connector import Connector
from mongo_connector.doc_managers.solr_doc_manager import DocManager
from mongo_connector.util import retry_until_ok
from pymongo.errors import OperationFailure, AutoReconnect


class TestSynchronizer(unittest.TestCase):
    """ Tests Solr
    """

    @classmethod
    def setUpClass(cls):
        _, cls.secondary_p, cls.primary_p = start_replica_set('test-solr')
        cls.conn = MongoClient(mongo_host, cls.primary_p,
                               replicaSet='test-solr')
        cls.solr_conn = Solr('http://%s/solr' % solr_pair)
        cls.solr_conn.delete(q='*:*')

    @classmethod
    def tearDownClass(cls):
        """ Kills cluster instance
        """
        kill_replica_set('test-solr')

    def setUp(self):
        try:
            os.unlink("config.txt")
        except OSError:
            pass
        open("config.txt", "w").close()
        docman = DocManager('http://%s/solr' % solr_pair,
                            auto_commit_interval=0)
        self.connector = Connector(
            address='%s:%s' % (mongo_host, self.primary_p),
            oplog_checkpoint='config.txt',
            ns_set=['test.test'],
            auth_key=None,
<<<<<<< HEAD
            doc_manager='mongo_connector/doc_managers/solr_doc_manager.py',
            auto_commit_interval=0,
            gridfs_set=['test.test']
=======
            doc_managers=(docman,)
>>>>>>> ec3d716c
        )
        self.connector.start()
        assert_soon(lambda: len(self.connector.shard_set) > 0)
        retry_until_ok(self.conn.test.test.remove)
        retry_until_ok(self.conn.test.test.files.remove)
        retry_until_ok(self.conn.test.test.chunks.remove)
        assert_soon(lambda: sum(1 for _ in self.solr_conn.search('*:*')) == 0)

    def tearDown(self):
        self.connector.join()

    def test_shard_length(self):
        """Tests the shard_length to see if the shard set was recognized
        """

        self.assertEqual(len(self.connector.shard_set), 1)

    def test_insert(self):
        """Tests insert
        """

        self.conn['test']['test'].insert({'name': 'paulie'})
        assert_soon(lambda: sum(1 for _ in self.solr_conn.search('*:*')) > 0)
        result_set_1 = list(self.solr_conn.search('paulie'))
        self.assertEqual(len(result_set_1), 1)
        result_set_2 = self.conn['test']['test'].find_one()
        for item in result_set_1:
            self.assertEqual(item['_id'], str(result_set_2['_id']))
            self.assertEqual(item['name'], result_set_2['name'])

    def test_remove(self):
        """Tests remove
        """
        self.conn['test']['test'].insert({'name': 'paulie'})
        assert_soon(lambda: sum(1 for _ in self.solr_conn.search("*:*")) == 1)
        self.conn['test']['test'].remove({'name': 'paulie'})
        assert_soon(lambda: sum(1 for _ in self.solr_conn.search("*:*")) == 0)

    def test_insert_file(self):
        """Tests inserting a gridfs file
        """
        fs = GridFS(self.conn['test'], 'test')
        test_data = "test_insert_file test file"
        id = fs.put(test_data, filename="test.txt")
        assert_soon(lambda: sum(1 for _ in self.solr_conn.search('*:*')) > 0)

        res = list(self.solr_conn.search('test_insert_file'))
        self.assertEqual(len(res), 1)
        doc = res[0]
        self.assertEqual(doc['filename'], "test.txt")
        self.assertEqual(doc['_id'], str(id))
        self.assertEqual(doc['content'][0].strip(), test_data.strip())

    def test_remove_file(self):
        """Tests removing a gridfs file
        """
        fs = GridFS(self.conn['test'], 'test')
        id = fs.put("test file", filename="test.txt")
        assert_soon(lambda: sum(1 for _ in self.solr_conn.search("*:*")) == 1)
        fs.delete(id)
        assert_soon(lambda: sum(1 for _ in self.solr_conn.search("*:*")) == 0)

    def test_update(self):
        """Test update operations on Solr.

        Need to have the following defined in schema.xml:

        <field name="a" type="int" indexed="true" stored="true" />
        <field name="b.0.c" type="int" indexed="true" stored="true" />
        <field name="b.0.e" type="int" indexed="true" stored="true" />
        <field name="b.1.d" type="int" indexed="true" stored="true" />
        <field name="b.1.f" type="int" indexed="true" stored="true" />
        """
        docman = self.connector.doc_managers[0]

        # Insert
        self.conn.test.test.insert({"a": 0})
        assert_soon(lambda: sum(1 for _ in docman._search("*:*")) == 1)

        def check_update(update_spec):
            updated = self.conn.test.test.find_and_modify(
                {"a": 0},
                update_spec,
                new=True
            )
            # Stringify _id to match what will be retrieved from Solr
            updated['_id'] = str(updated['_id'])
            # Flatten the MongoDB document to match Solr
            updated = docman._clean_doc(updated)
            # Allow some time for update to propagate
            time.sleep(1)
            replicated = list(docman._search("a:0"))[0]
            # Remove add'l fields until these are stored in a separate Solr core
            replicated.pop("_ts")
            replicated.pop("ns")
            # Remove field added by Solr
            replicated.pop("_version_")
            self.assertEqual(replicated, docman._clean_doc(updated))

        # Update by adding a field.
        # Note that Solr can't mix types within an array
        check_update({"$set": {"b": [{"c": 10}, {"d": 11}]}})

        # Update by changing a value within a sub-document (contains array)
        check_update({"$inc": {"b.0.c": 1}})

        # Update by changing the value within an array
        check_update({"$inc": {"b.1.f": 12}})

        # Update by replacing an entire sub-document
        check_update({"$set": {"b.0": {"e": 4}}})

        # Update by adding a sub-document
        check_update({"$set": {"b": {"0": {"c": 100}}}})

        # Update whole document
        check_update({"a": 0, "b": {"1": {"d": 10000}}})

    def test_rollback(self):
        """Tests rollback. We force a rollback by inserting one doc, killing
            primary, adding another doc, killing the new primary, and
            restarting both the servers.
        """

        primary_conn = MongoClient(mongo_host, self.primary_p)

        self.conn['test']['test'].insert({'name': 'paul'})
        assert_soon(
            lambda: self.conn.test.test.find({'name': 'paul'}).count() == 1)
        assert_soon(
            lambda: sum(1 for _ in self.solr_conn.search('*:*')) == 1)
        kill_mongo_proc(self.primary_p, destroy=False)

        new_primary_conn = MongoClient(mongo_host, self.secondary_p)
        admin_db = new_primary_conn['admin']
        while admin_db.command("isMaster")['ismaster'] is False:
            time.sleep(1)
        time.sleep(5)
        retry_until_ok(self.conn.test.test.insert,
                       {'name': 'pauline'})
        assert_soon(
            lambda: sum(1 for _ in self.solr_conn.search('*:*')) == 2)

        result_set_1 = list(self.solr_conn.search('pauline'))
        result_set_2 = self.conn['test']['test'].find_one({'name': 'pauline'})
        self.assertEqual(len(result_set_1), 1)
        for item in result_set_1:
            self.assertEqual(item['_id'], str(result_set_2['_id']))
        kill_mongo_proc(self.secondary_p, destroy=False)

        restart_mongo_proc(self.primary_p)

        while primary_conn['admin'].command("isMaster")['ismaster'] is False:
            time.sleep(1)

        restart_mongo_proc(self.secondary_p)

        time.sleep(2)
        result_set_1 = self.solr_conn.search('pauline')
        self.assertEqual(sum(1 for _ in result_set_1), 0)
        result_set_2 = self.solr_conn.search('paul')
        self.assertEqual(sum(1 for _ in result_set_2), 1)

    def test_stress(self):
        """Test stress by inserting and removing a large amount of docs.
        """
        #stress test
        for i in range(0, STRESS_COUNT):
            self.conn['test']['test'].insert({'name': 'Paul ' + str(i)})
        time.sleep(5)
        assert_soon(
            lambda: sum(1 for _ in self.solr_conn.search(
                '*:*', rows=STRESS_COUNT)) == STRESS_COUNT)
        for i in range(0, STRESS_COUNT):
            result_set_1 = self.solr_conn.search('Paul ' + str(i))
            for item in result_set_1:
                self.assertEqual(item['_id'], item['_id'])

    def test_stressed_rollback(self):
        """Test stressed rollback with a large number of documents"""

        for i in range(0, STRESS_COUNT):
            self.conn['test']['test'].insert(
                {'name': 'Paul ' + str(i)})

        assert_soon(
            lambda: sum(1 for _ in self.solr_conn.search(
                '*:*', rows=STRESS_COUNT)) == STRESS_COUNT)
        primary_conn = MongoClient(mongo_host, self.primary_p)
        kill_mongo_proc(self.primary_p, destroy=False)

        new_primary_conn = MongoClient(mongo_host, self.secondary_p)
        admin_db = new_primary_conn['admin']

        while admin_db.command("isMaster")['ismaster'] is False:
            time.sleep(1)
        time.sleep(5)
        count = -1
        while count + 1 < STRESS_COUNT:
            try:
                count += 1
                self.conn['test']['test'].insert(
                    {'name': 'Pauline ' + str(count)})

            except (OperationFailure, AutoReconnect):
                time.sleep(1)

        collection_size = self.conn['test']['test'].find().count()
        assert_soon(
            lambda: sum(1 for _ in self.solr_conn.search(
                '*:*', rows=STRESS_COUNT * 2)) == collection_size)
        result_set_1 = self.solr_conn.search(
            'Pauline',
            rows=STRESS_COUNT * 2, sort='_id asc'
        )
        for item in result_set_1:
            result_set_2 = self.conn['test']['test'].find_one(
                {'name': item['name']})
            self.assertEqual(item['_id'], str(result_set_2['_id']))

        kill_mongo_proc(self.secondary_p, destroy=False)
        restart_mongo_proc(self.primary_p)

        while primary_conn['admin'].command("isMaster")['ismaster'] is False:
            time.sleep(1)

        restart_mongo_proc(self.secondary_p)

        assert_soon(lambda: sum(1 for _ in self.solr_conn.search(
            'Pauline', rows=STRESS_COUNT * 2)) == 0)
        result_set_1 = list(self.solr_conn.search(
            'Pauline',
            rows=STRESS_COUNT * 2
        ))
        self.assertEqual(len(result_set_1), 0)
        result_set_2 = list(self.solr_conn.search(
            'Paul',
            rows=STRESS_COUNT * 2
        ))
        self.assertEqual(len(result_set_2), STRESS_COUNT)

    def test_valid_fields(self):
        """ Tests documents with field definitions
        """
        inserted_obj = self.conn['test']['test'].insert(
            {'name': 'test_valid'})
        self.conn['test']['test'].update(
            {'_id': inserted_obj},
            {'$set': {'popularity': 1}}
        )

        docman = self.connector.doc_managers[0]
        assert_soon(lambda: sum(1 for _ in docman._search("*:*")) > 0)
        result = docman.get_last_doc()
        self.assertIn('popularity', result)
        self.assertEqual(sum(1 for _ in docman._search(
            "name=test_valid")), 1)

    def test_invalid_fields(self):
        """ Tests documents without field definitions
        """
        inserted_obj = self.conn['test']['test'].insert(
            {'name': 'test_invalid'})
        self.conn['test']['test'].update(
            {'_id': inserted_obj},
            {'$set': {'break_this_test': 1}}
        )

        docman = self.connector.doc_managers[0]
        assert_soon(lambda: sum(1 for _ in docman._search("*:*")) > 0)

        result = docman.get_last_doc()
        self.assertNotIn('break_this_test', result)
        self.assertEqual(sum(1 for _ in docman._search(
            "name=test_invalid")), 1)

    def test_dynamic_fields(self):
        """ Tests dynamic field definitions

        The following fields are supplied in the provided schema.xml:
        <dynamicField name="*_i" type="int" indexed="true" stored="true"/>
        <dynamicField name="i_*" type="int" indexed="true" stored="true"/>

        Cases:
        1. Match on first definition
        2. Match on second definition
        3. No match
        """
        self.solr_conn.delete(q='*:*')

        match_first = {"_id": 0, "foo_i": 100}
        match_second = {"_id": 1, "i_foo": 200}
        match_none = {"_id": 2, "foo": 300}

        # Connector is already running
        self.conn["test"]["test"].insert(match_first)
        self.conn["test"]["test"].insert(match_second)
        self.conn["test"]["test"].insert(match_none)

        # Should have documents in Solr now
        assert_soon(lambda: sum(1 for _ in self.solr_conn.search("*:*")) > 0,
                    "Solr doc manager should allow dynamic fields")

        # foo_i and i_foo should be indexed, foo field should not exist
        self.assertEqual(sum(1 for _ in self.solr_conn.search("foo_i:100")), 1)
        self.assertEqual(sum(1 for _ in self.solr_conn.search("i_foo:200")), 1)

        # SolrError: "undefined field foo"
        logger = logging.getLogger("pysolr")
        logger.error("You should see an ERROR log message from pysolr here. "
                     "This indicates success, not an error in the test.")
        with self.assertRaises(SolrError):
            self.solr_conn.search("foo:300")

    def test_nested_fields(self):
        """Test indexing fields that are sub-documents in MongoDB

        The following fields are defined in the provided schema.xml:

        <field name="person.address.street" type="string" ... />
        <field name="person.address.state" type="string" ... />
        <dynamicField name="numbers.*" type="string" ... />
        <dynamicField name="characters.*" type="string" ... />

        """

        # Connector is already running
        self.conn["test"]["test"].insert({
            "name": "Jeb",
            "billing": {
                "address": {
                    "street": "12345 Mariposa Street",
                    "state": "California"
                }
            }
        })
        self.conn["test"]["test"].insert({
            "numbers": ["one", "two", "three"],
            "characters": [
                {"name": "Big Bird",
                 "color": "yellow"},
                {"name": "Elmo",
                 "color": "red"},
                "Cookie Monster"
            ]
        })

        assert_soon(lambda: sum(1 for _ in self.solr_conn.search("*:*")) > 0,
                    "documents should have been replicated to Solr")

        # Search for first document
        results = self.solr_conn.search(
            "billing.address.street:12345\ Mariposa\ Street")
        self.assertEqual(len(results), 1)
        self.assertEqual(next(iter(results))["billing.address.state"],
                         "California")

        # Search for second document
        results = self.solr_conn.search(
            "characters.1.color:red")
        self.assertEqual(len(results), 1)
        self.assertEqual(next(iter(results))["numbers.2"], "three")
        results = self.solr_conn.search("characters.2:Cookie\ Monster")
        self.assertEqual(len(results), 1)

if __name__ == '__main__':
    unittest.main()<|MERGE_RESOLUTION|>--- conflicted
+++ resolved
@@ -72,13 +72,8 @@
             oplog_checkpoint='config.txt',
             ns_set=['test.test'],
             auth_key=None,
-<<<<<<< HEAD
-            doc_manager='mongo_connector/doc_managers/solr_doc_manager.py',
-            auto_commit_interval=0,
+            doc_managers=(docman,),
             gridfs_set=['test.test']
-=======
-            doc_managers=(docman,)
->>>>>>> ec3d716c
         )
         self.connector.start()
         assert_soon(lambda: len(self.connector.shard_set) > 0)
