--- conflicted
+++ resolved
@@ -193,14 +193,6 @@
     def test_get_oplog_cursor(self):
         """Test the get_oplog_cursor method"""
 
-<<<<<<< HEAD
-        # timestamp is None - all oplog entries are returned.
-        cursor = self.opman.get_oplog_cursor(None)
-        self.assertEqual(cursor.count(),
-                         self.primary_conn["local"]["oplog.rs"].count())
-
-=======
->>>>>>> 16a06cc8
         # earliest entry is the only one at/after timestamp
         doc = {"ts": bson.Timestamp(1000, 0), "i": 1}
         self.mongos_conn["test"]["mcsharded"].insert(doc)
